package kafka

import (
	"bytes"
	"context"
	"errors"
	"io"
	"net"
	"sync"
	"sync/atomic"
	"time"

	metadataAPI "github.com/segmentio/kafka-go/protocol/metadata"
)

// The Writer type provides the implementation of a producer of kafka messages
// that automatically distributes messages across partitions of a single topic
// using a configurable balancing policy.
//
// Writes manage the dispatch of messages across partitions of the topic they
// are configured to write to using a Balancer, and aggregate batches to
// optimize the writes to kafka.
//
// Writers may be configured to be used synchronously or asynchronously. When
// use synchronously, calls to WriteMessages block until the messages have been
// written to kafka. In this mode, the program should inspect the error returned
// by the function and test if it an instance of kafka.WriteErrors in order to
// identify which messages have succeeded or failed, for example:
//
//	// Construct a synchronous writer (the default mode).
//	w := &kafka.Writer{
//		Addr:         kafka.TCP("localhost:9092"),
//		Topic:        "topic-A",
//		RequiredAcks: kafka.RequireAll,
//	}
//
//	...
//
//  // Passing a context can prevent the operation from blocking indefinitely.
//	switch err := w.WriteMessages(ctx, msgs...).(type) {
//	case nil:
//	case kafka.WriteErrors:
//		for i := range msgs {
//			if err[i] != nil {
//				// handle the error writing msgs[i]
//				...
//			}
//		}
//	default:
//		// handle other errors
//		...
//	}
//
// In asynchronous mode, the program may configure a completion handler on the
// writer to receive notifications of messages being written to kafka:
//
//	w := &kafka.Writer{
//		Addr:         kafka.TCP("localhost:9092"),
//		Topic:        "topic-A",
//		RequiredAcks: kafka.RequireAll,
//		Async:        true, // make the writer asynchronous
//		Completion: func(messages []kafka.Message, err error) {
//			...
//		},
//	}
//
//	...
//
//	// Because the writer is asynchronous, there is no need for the context to
//	// be cancelled, the call will never block.
//	if err := w.WriteMessages(context.Background(), msgs...); err != nil {
//		// Only validation errors would be reported in this case.
//		...
//	}
//
// Methods of Writer are safe to use concurrently from multiple goroutines,
// however the writer configuration should not be modified after first use.
type Writer struct {
	// Address of the kafka cluster that this writer is configured to send
	// messages to.
	//
	// This feild is required, attempting to write messages to a writer with a
	// nil address will error.
	Addr net.Addr

	// Topic is the name of the topic that the writer will produce messages to.
	//
	// Setting this field or not is a mutually exclusive option. If you set Topic
	// here, you must not set Topic for any produced Message. Otherwise, if you	do
	// not set Topic, every Message must have Topic specified.
	Topic string

	// The balancer used to distribute messages across partitions.
	//
	// The default is to use a round-robin distribution.
	Balancer Balancer

	// Limit on how many attempts will be made to deliver a message.
	//
	// The default is to try at most 10 times.
	MaxAttempts int

	// Limit on how many messages will be buffered before being sent to a
	// partition.
	//
	// The default is to use a target batch size of 100 messages.
	BatchSize int

	// Limit the maximum size of a request in bytes before being sent to
	// a partition.
	//
	// The default is to use a kafka default value of 1048576.
	BatchBytes int64
<<<<<<< HEAD

	// Time limit on how often incomplete message batches will be flushed to
	// kafka.
	//
	// The default is to flush at least every second.
	BatchTimeout time.Duration

	// Timeout for read operations performed by the Writer.
	//
	// Defaults to 10 seconds.
	ReadTimeout time.Duration

	// Timeout for write operation performed by the Writer.
	//
	// Defaults to 10 seconds.
	WriteTimeout time.Duration

	// Number of acknowledges from partition replicas required before receiving
	// a response to a produce request, the following values are supported:
	//
	//  RequireNone (0)  fire-and-forget, do not wait for acknowledgements from the
	//  RequireOne  (1)  wait for the leader to acknowledge the writes
	//  RequireAll  (-1) wait for the full ISR to acknowledge the writes
	//
	RequiredAcks RequiredAcks

	// Setting this flag to true causes the WriteMessages method to never block.
	// It also means that errors are ignored since the caller will not receive
	// the returned value. Use this only if you don't care about guarantees of
	// whether the messages were written to kafka.
	Async bool

	// An optional function called when the writer succeeds or fails the
	// delivery of messages to a kafka partition. When writing the messages
	// fails, the `err` parameter will be non-nil.
	//
	// The messages that the Completion function is called with have their
	// topic, partition, offset, and time set based on the Produce responses
	// received from kafka. All messages passed to a call to the function have
	// been written to the same partition. The keys and values of messages are
	// referencing the original byte slices carried by messages in the calls to
	// WriteMessages.
	//
	// The function is called from goroutines started by the writer. Calls to
	// Close will block on the Completion function calls. When the Writer is
	// not writing asynchronously, the WriteMessages call will also block on
	// Completion function, which is a useful guarantee if the byte slices
	// for the message keys and values are intended to be reused after the
	// WriteMessages call returned.
	//
	// If a completion function panics, the program terminates because the
	// panic is not recovered by the writer and bubbles up to the top of the
	// goroutine's call stack.
	Completion func(messages []Message, err error)

	// Compression set the compression codec to be used to compress messages.
	Compression Compression

	// If not nil, specifies a logger used to report internal changes within the
	// writer.
	Logger Logger

	// ErrorLogger is the logger used to report errors. If nil, the writer falls
	// back to using Logger instead.
	ErrorLogger Logger

	// A transport used to send messages to kafka clusters.
	//
	// If nil, DefaultTransport is used.
	Transport RoundTripper

=======

	// Time limit on how often incomplete message batches will be flushed to
	// kafka.
	//
	// The default is to flush at least every second.
	BatchTimeout time.Duration

	// Timeout for read operations performed by the Writer.
	//
	// Defaults to 10 seconds.
	ReadTimeout time.Duration

	// Timeout for write operation performed by the Writer.
	//
	// Defaults to 10 seconds.
	WriteTimeout time.Duration

	// Number of acknowledges from partition replicas required before receiving
	// a response to a produce request, the following values are supported:
	//
	//  RequireNone (0)  fire-and-forget, do not wait for acknowledgements from the
	//  RequireOne  (1)  wait for the leader to acknowledge the writes
	//  RequireAll  (-1) wait for the full ISR to acknowledge the writes
	//
	RequiredAcks RequiredAcks

	// Setting this flag to true causes the WriteMessages method to never block.
	// It also means that errors are ignored since the caller will not receive
	// the returned value. Use this only if you don't care about guarantees of
	// whether the messages were written to kafka.
	Async bool

	// An optional function called when the writer succeeds or fails the
	// delivery of messages to a kafka partition. When writing the messages
	// fails, the `err` parameter will be non-nil.
	//
	// The messages that the Completion function is called with have their
	// topic, partition, offset, and time set based on the Produce responses
	// received from kafka. All messages passed to a call to the function have
	// been written to the same partition. The keys and values of messages are
	// referencing the original byte slices carried by messages in the calls to
	// WriteMessages.
	//
	// The function is called from goroutines started by the writer. Calls to
	// Close will block on the Completion function calls. When the Writer is
	// not writing asynchronously, the WriteMessages call will also block on
	// Completion function, which is a useful guarantee if the byte slices
	// for the message keys and values are intended to be reused after the
	// WriteMessages call returned.
	//
	// If a completion function panics, the program terminates because the
	// panic is not recovered by the writer and bubbles up to the top of the
	// goroutine's call stack.
	Completion func(messages []Message, err error)

	// Compression set the compression codec to be used to compress messages.
	Compression Compression

	// If not nil, specifies a logger used to report internal changes within the
	// writer.
	Logger Logger

	// ErrorLogger is the logger used to report errors. If nil, the writer falls
	// back to using Logger instead.
	ErrorLogger Logger

	// A transport used to send messages to kafka clusters.
	//
	// If nil, DefaultTransport is used.
	Transport RoundTripper

>>>>>>> f4ae8575
	// Atomic flag indicating whether the writer has been closed.
	closed uint32
	group  sync.WaitGroup

	// Manages the current batch being aggregated on the writer.
	mutex   sync.Mutex
	batches map[topicPartition]*writeBatch

	// writer stats are all made of atomic values, no need for synchronization.
	// Use a pointer to ensure 64-bit alignment of the values. The once value is
	// used to lazily create the value when first used, allowing programs to use
	// the zero-value value of Writer.
	once sync.Once
	*writerStats

	// If no balancer is configured, the writer uses this one. RoundRobin values
	// are safe to use concurrently from multiple goroutines, there is no need
	// for extra synchronization to access this field.
	roundRobin RoundRobin

	// non-nil when a transport was created by NewWriter, remove in 1.0.
	transport *Transport
}

// WriterConfig is a configuration type used to create new instances of Writer.
//
// DEPRECATED: writer values should be configured directly by assigning their
// exported fields. This type is kept for backward compatibility, and will be
// removed in version 1.0.
type WriterConfig struct {
	// The list of brokers used to discover the partitions available on the
	// kafka cluster.
	//
	// This field is required, attempting to create a writer with an empty list
	// of brokers will panic.
	Brokers []string

	// The topic that the writer will produce messages to.
	//
	// If provided, this will be used to set the topic for all produced messages.
	// If not provided, each Message must specify a topic for itself. This must be
	// mutually exclusive, otherwise the Writer will return an error.
	Topic string

	// The dialer used by the writer to establish connections to the kafka
	// cluster.
	//
	// If nil, the default dialer is used instead.
	Dialer *Dialer

	// The balancer used to distribute messages across partitions.
	//
	// The default is to use a round-robin distribution.
	Balancer Balancer

	// Limit on how many attempts will be made to deliver a message.
	//
	// The default is to try at most 10 times.
	MaxAttempts int

	// DEPRECATED: in versions prior to 0.4, the writer used channels internally
	// to dispatch messages to partitions. This has been replaced by an in-memory
	// aggregation of batches which uses shared state instead of message passing,
	// making this option unnecessary.
	QueueCapacity int

	// Limit on how many messages will be buffered before being sent to a
	// partition.
	//
	// The default is to use a target batch size of 100 messages.
	BatchSize int

	// Limit the maximum size of a request in bytes before being sent to
	// a partition.
	//
	// The default is to use a kafka default value of 1048576.
	BatchBytes int

	// Time limit on how often incomplete message batches will be flushed to
	// kafka.
	//
	// The default is to flush at least every second.
	BatchTimeout time.Duration

	// Timeout for read operations performed by the Writer.
	//
	// Defaults to 10 seconds.
	ReadTimeout time.Duration

	// Timeout for write operation performed by the Writer.
	//
	// Defaults to 10 seconds.
	WriteTimeout time.Duration

	// DEPRECATED: in versions prior to 0.4, the writer used to maintain a cache
	// the topic layout. With the change to use a transport to manage connections,
	// the responsibility of syncing the cluster layout has been delegated to the
	// transport.
	RebalanceInterval time.Duration

	// DEPRECACTED: in versions prior to 0.4, the writer used to manage connections
	// to the kafka cluster directly. With the change to use a transport to manage
	// connections, the writer has no connections to manage directly anymore.
	IdleConnTimeout time.Duration

	// Number of acknowledges from partition replicas required before receiving
	// a response to a produce request. The default is -1, which means to wait for
	// all replicas, and a value above 0 is required to indicate how many replicas
	// should acknowledge a message to be considered successful.
	//
	// This version of kafka-go (v0.3) does not support 0 required acks, due to
	// some internal complexity implementing this with the Kafka protocol. If you
	// need that functionality specifically, you'll need to upgrade to v0.4.
	RequiredAcks int

	// Setting this flag to true causes the WriteMessages method to never block.
	// It also means that errors are ignored since the caller will not receive
	// the returned value. Use this only if you don't care about guarantees of
	// whether the messages were written to kafka.
	Async bool

	// CompressionCodec set the codec to be used to compress Kafka messages.
	CompressionCodec

	// If not nil, specifies a logger used to report internal changes within the
	// writer.
	Logger Logger

	// ErrorLogger is the logger used to report errors. If nil, the writer falls
	// back to using Logger instead.
	ErrorLogger Logger
}

type topicPartition struct {
	topic     string
	partition int32
}

// Validate method validates WriterConfig properties.
func (config *WriterConfig) Validate() error {
	if len(config.Brokers) == 0 {
		return errors.New("cannot create a kafka writer with an empty list of brokers")
	}
	return nil
}

// WriterStats is a data structure returned by a call to Writer.Stats that
// exposes details about the behavior of the writer.
type WriterStats struct {
	Writes   int64 `metric:"kafka.writer.write.count"     type:"counter"`
	Messages int64 `metric:"kafka.writer.message.count"   type:"counter"`
	Bytes    int64 `metric:"kafka.writer.message.bytes"   type:"counter"`
	Errors   int64 `metric:"kafka.writer.error.count"     type:"counter"`

	BatchTime  DurationStats `metric:"kafka.writer.batch.seconds"`
	WriteTime  DurationStats `metric:"kafka.writer.write.seconds"`
	WaitTime   DurationStats `metric:"kafka.writer.wait.seconds"`
	Retries    SummaryStats  `metric:"kafka.writer.retries.count"`
	BatchSize  SummaryStats  `metric:"kafka.writer.batch.size"`
	BatchBytes SummaryStats  `metric:"kafka.writer.batch.bytes"`

	MaxAttempts  int64         `metric:"kafka.writer.attempts.max"  type:"gauge"`
	MaxBatchSize int64         `metric:"kafka.writer.batch.max"     type:"gauge"`
	BatchTimeout time.Duration `metric:"kafka.writer.batch.timeout" type:"gauge"`
	ReadTimeout  time.Duration `metric:"kafka.writer.read.timeout"  type:"gauge"`
	WriteTimeout time.Duration `metric:"kafka.writer.write.timeout" type:"gauge"`
	RequiredAcks int64         `metric:"kafka.writer.acks.required" type:"gauge"`
	Async        bool          `metric:"kafka.writer.async"         type:"gauge"`

	Topic string `tag:"topic"`
<<<<<<< HEAD

	// DEPRECATED: these fields will only be reported for backward compatibility
	// if the Writer was constructed with NewWriter.
	Dials    int64         `metric:"kafka.writer.dial.count" type:"counter"`
	DialTime DurationStats `metric:"kafka.writer.dial.seconds"`

=======

	// DEPRECATED: these fields will only be reported for backward compatibility
	// if the Writer was constructed with NewWriter.
	Dials    int64         `metric:"kafka.writer.dial.count" type:"counter"`
	DialTime DurationStats `metric:"kafka.writer.dial.seconds"`

>>>>>>> f4ae8575
	// DEPRECATED: these fields were meaningful prior to kafka-go 0.4, changes
	// to the internal implementation and the introduction of the transport type
	// made them unnecessary.
	//
	// The values will be zero but are left for backward compatibility to avoid
	// breaking programs that used these fields.
	Rebalances        int64
	RebalanceInterval time.Duration
	QueueLength       int64
	QueueCapacity     int64
	ClientID          string
}

// writerStats is a struct that contains statistics on a writer.
//
// Since atomic is used to mutate the statistics the values must be 64-bit aligned.
// This is easily accomplished by always allocating this struct directly, (i.e. using a pointer to the struct).
// See https://golang.org/pkg/sync/atomic/#pkg-note-BUG
type writerStats struct {
	dials          counter
	writes         counter
	messages       counter
	bytes          counter
	errors         counter
	dialTime       summary
	batchTime      summary
	writeTime      summary
	waitTime       summary
	retries        summary
	batchSize      summary
	batchSizeBytes summary
}

// NewWriter creates and returns a new Writer configured with config.
//
// DEPRECATED: Writer value can be instantiated and configured directly,
// this function is retained for backward compatibility and will be removed
// in version 1.0.
func NewWriter(config WriterConfig) *Writer {
	if err := config.Validate(); err != nil {
		panic(err)
	}

	if config.Dialer == nil {
		config.Dialer = DefaultDialer
	}

	if config.Balancer == nil {
		config.Balancer = &RoundRobin{}
	}

	// Converts the pre-0.4 Dialer API into a Transport.
	kafkaDialer := DefaultDialer
	if config.Dialer != nil {
		kafkaDialer = config.Dialer
	}

	dialer := (&net.Dialer{
		Timeout:       kafkaDialer.Timeout,
		Deadline:      kafkaDialer.Deadline,
		LocalAddr:     kafkaDialer.LocalAddr,
		DualStack:     kafkaDialer.DualStack,
		FallbackDelay: kafkaDialer.FallbackDelay,
		KeepAlive:     kafkaDialer.KeepAlive,
	})

	var resolver Resolver
	if r, ok := kafkaDialer.Resolver.(*net.Resolver); ok {
		dialer.Resolver = r
	} else {
		resolver = kafkaDialer.Resolver
	}

	stats := new(writerStats)
	// For backward compatibility with the pre-0.4 APIs, support custom
	// resolvers by wrapping the dial function.
	dial := func(ctx context.Context, network, addr string) (net.Conn, error) {
		start := time.Now()
		defer func() {
			stats.dials.observe(1)
			stats.dialTime.observe(int64(time.Since(start)))
		}()
		address, err := lookupHost(ctx, addr, resolver)
		if err != nil {
			return nil, err
		}
		return dialer.DialContext(ctx, network, address)
	}

	idleTimeout := config.IdleConnTimeout
	if idleTimeout == 0 {
		// Historical default value of WriterConfig.IdleTimeout, 9 minutes seems
		// like it is way too long when there is no ping mechanism in the kafka
		// protocol.
		idleTimeout = 9 * time.Minute
	}

	metadataTTL := config.RebalanceInterval
	if metadataTTL == 0 {
		// Historical default value of WriterConfig.RebalanceInterval.
		metadataTTL = 15 * time.Second
	}

	transport := &Transport{
		Dial:        dial,
		SASL:        kafkaDialer.SASLMechanism,
		TLS:         kafkaDialer.TLS,
		ClientID:    kafkaDialer.ClientID,
		IdleTimeout: idleTimeout,
		MetadataTTL: metadataTTL,
	}

	w := &Writer{
		Addr:         TCP(config.Brokers...),
		Topic:        config.Topic,
		MaxAttempts:  config.MaxAttempts,
		BatchSize:    config.BatchSize,
		Balancer:     config.Balancer,
		BatchBytes:   int64(config.BatchBytes),
		BatchTimeout: config.BatchTimeout,
		ReadTimeout:  config.ReadTimeout,
		WriteTimeout: config.WriteTimeout,
		RequiredAcks: RequiredAcks(config.RequiredAcks),
		Async:        config.Async,
		Logger:       config.Logger,
		ErrorLogger:  config.ErrorLogger,
		Transport:    transport,
		transport:    transport,
		writerStats:  stats,
	}

	if config.RequiredAcks == 0 {
		// Historically the writers created by NewWriter have used "all" as the
		// default value when 0 was specified.
		w.RequiredAcks = RequireAll
	}

	if config.CompressionCodec != nil {
		w.Compression = Compression(config.CompressionCodec.Code())
	}

	return w
}

// Close flushes pending writes, and waits for all writes to complete before
// returning. Calling Close also prevents new writes from being submitted to
// the writer, further calls to WriteMessages and the like will fail with
// io.ErrClosedPipe.
func (w *Writer) Close() error {
	w.markClosed()
	// If batches are pending, trigger them so messages get sent.
	w.mutex.Lock()

	for _, batch := range w.batches {
		batch.trigger()
	}

	for partition := range w.batches {
		delete(w.batches, partition)
	}

	w.mutex.Unlock()
	w.group.Wait()

	if w.transport != nil {
		w.transport.CloseIdleConnections()
	}

	return nil
}

// WriteMessages writes a batch of messages to the kafka topic configured on this
// writer.
//
// Unless the writer was configured to write messages asynchronously, the method
// blocks until all messages have been written, or until the maximum number of
// attempts was reached.
//
// When sending synchronously and the writer's batch size is configured to be
// greater than 1, this method blocks until either a full batch can be assembled
// or the batch timeout is reached.  The batch size and timeouts are evaluated
// per partition, so the choice of Balancer can also influence the flushing
// behavior.  For example, the Hash balancer will require on average N * batch
// size messages to trigger a flush where N is the number of partitions.  The
// best way to achieve good batching behavior is to share one Writer amongst
// multiple go routines.
//
// When the method returns an error, it may be of type kafka.WriteError to allow
// the caller to determine the status of each message.
//
// The context passed as first argument may also be used to asynchronously
// cancel the operation. Note that in this case there are no guarantees made on
// whether messages were written to kafka. The program should assume that the
// whole batch failed and re-write the messages later (which could then cause
// duplicates).
func (w *Writer) WriteMessages(ctx context.Context, msgs ...Message) error {
	if w.Addr == nil {
		return errors.New("kafka.(*Writer).WriteMessages: cannot create a kafka writer with a nil address")
	}

	w.group.Add(1)
	defer w.group.Done()

	if w.isClosed() {
		return io.ErrClosedPipe
	}

	if len(msgs) == 0 {
		return nil
	}

	balancer := w.balancer()
	batchBytes := w.batchBytes()

	for i := range msgs {
		n := int64(msgs[i].size())
		if n > batchBytes {
			// This error is left for backward compatibility with historical
			// behavior, but it can yield O(N^2) behaviors. The expectations
			// are that the program will check if WriteMessages returned a
			// MessageTooLargeError, discard the message that was exceeding
			// the maximum size, and try again.
			return messageTooLarge(msgs, i)
		}
	}

	// We use int32 here to half the memory footprint (compared to using int
	// on 64 bits architectures). We map lists of the message indexes instead
	// of the message values for the same reason, int32 is 4 bytes, vs a full
	// Message value which is 100+ bytes and contains pointers and contributes
	// to increasing GC work.
	assignments := make(map[topicPartition][]int32)

	for i, msg := range msgs {
		topic, err := w.chooseTopic(msg)
		if err != nil {
			return err
		}

		numPartitions, err := w.partitions(ctx, topic)
		if err != nil {
			return err
		}

		partition := balancer.Balance(msg, loadCachedPartitions(numPartitions)...)

		key := topicPartition{
			topic:     topic,
			partition: int32(partition),
		}

		assignments[key] = append(assignments[key], int32(i))
	}

	batches := w.batchMessages(msgs, assignments)
	if w.Async {
		return nil
	}

	done := ctx.Done()
	hasErrors := false
	for batch := range batches {
		select {
		case <-done:
			return ctx.Err()
		case <-batch.done:
			if batch.err != nil {
				hasErrors = true
			}
		}
	}

	if !hasErrors {
		return nil
	}

	werr := make(WriteErrors, len(msgs))

	for batch, indexes := range batches {
		for _, i := range indexes {
			werr[i] = batch.err
		}
	}
	return werr
}

func (w *Writer) batchMessages(messages []Message, assignments map[topicPartition][]int32) map[*writeBatch][]int32 {
	var batches map[*writeBatch][]int32
	if !w.Async {
		batches = make(map[*writeBatch][]int32, len(assignments))
	}

	batchSize := w.batchSize()
	batchBytes := w.batchBytes()

	w.mutex.Lock()
	defer w.mutex.Unlock()

	if w.batches == nil {
		w.batches = map[topicPartition]*writeBatch{}
	}

	for key, indexes := range assignments {
		for _, i := range indexes {
		assignMessage:
			batch := w.batches[key]
			if batch == nil {
				batch = w.newWriteBatch(key)
				w.batches[key] = batch
			}
			if !batch.add(messages[i], batchSize, batchBytes) {
				batch.trigger()
				delete(w.batches, key)
				goto assignMessage
			}
			if batch.full(batchSize, batchBytes) {
				batch.trigger()
				delete(w.batches, key)
			}
			if !w.Async {
				batches[batch] = append(batches[batch], i)
			}
		}
	}

	return batches
}

func (w *Writer) newWriteBatch(key topicPartition) *writeBatch {
	batch := newWriteBatch(time.Now(), w.batchTimeout())
	w.group.Add(1)
	go func() {
		defer w.group.Done()
		w.writeBatch(key, batch)
	}()
	return batch
}

func (w *Writer) writeBatch(key topicPartition, batch *writeBatch) {
	// This goroutine has taken ownership of the batch, it is responsible
	// for waiting for the batch to be ready (because it became full), or
	// to timeout.
	select {
	case <-batch.timer.C:
		// The batch timed out, we want to detach it from the writer to
		// prevent more messages from being added.
		w.mutex.Lock()
		if batch == w.batches[key] {
			delete(w.batches, key)
		}
		w.mutex.Unlock()

	case <-batch.ready:
		// The batch became full, it was removed from the writer and its
		// ready channel was closed. We need to close the timer to avoid
		// having it leak until it expires.
		batch.timer.Stop()
	}

	stats := w.stats()
	stats.batchTime.observe(int64(time.Since(batch.time)))
	stats.batchSize.observe(int64(len(batch.msgs)))
	stats.batchSizeBytes.observe(batch.bytes)

	var res *ProduceResponse
	var err error

	for attempt, maxAttempts := 0, w.maxAttempts(); attempt < maxAttempts; attempt++ {
		if attempt != 0 {
			stats.retries.observe(1)
			// TODO: should there be a way to asynchronously cancel this
			// operation?
			//
			// * If all goroutines that added message to this batch have stopped
			//   waiting for it, should we abort?
			//
			// * If the writer has been closed? It reduces the durability
			//   guarantees to abort, but may be better to avoid long wait times
			//   on close.
			//
			delay := backoff(attempt, 100*time.Millisecond, 1*time.Second)
			w.withLogger(func(log Logger) {
				log.Printf("backing off %s writing %d messages to %s (partition: %d)", delay, len(batch.msgs), key.topic, key.partition)
			})
			time.Sleep(delay)
		}

		w.withLogger(func(log Logger) {
			log.Printf("writing %d messages to %s (partition: %d)", len(batch.msgs), key.topic, key.partition)
		})

		start := time.Now()
		res, err = w.produce(key, batch)

		stats.writes.observe(1)
		stats.messages.observe(int64(len(batch.msgs)))
		stats.bytes.observe(batch.bytes)
		// stats.writeTime used to report the duration of WriteMessages, but the
		// implementation was broken and reporting values in the nanoseconds
		// range. In kafka-go 0.4, we recylced this value to instead report the
		// duration of produce requests, and changed the stats.waitTime value to
		// report the time that kafka has throttled the requests for.
		stats.writeTime.observe(int64(time.Since(start)))

		if res != nil {
			err = res.Error
			stats.waitTime.observe(int64(res.Throttle))
		}

		if err == nil {
			break
		}

		stats.errors.observe(1)

		w.withErrorLogger(func(log Logger) {
			log.Printf("error writing messages to %s (partition %d): %s", key.topic, key.partition, err)
		})

		if !isTemporary(err) {
			break
		}
	}

	if res != nil {
		for i := range batch.msgs {
			m := &batch.msgs[i]
			m.Topic = key.topic
			m.Partition = int(key.partition)
			m.Offset = res.BaseOffset + int64(i)

			if m.Time.IsZero() {
				m.Time = res.LogAppendTime
			}
		}
	}

	if w.Completion != nil {
		w.Completion(batch.msgs, err)
	}

	batch.complete(err)
}

func (w *Writer) produce(key topicPartition, batch *writeBatch) (*ProduceResponse, error) {
	timeout := w.writeTimeout()

	ctx, cancel := context.WithTimeout(context.Background(), timeout)
	defer cancel()

	return w.client(timeout).Produce(ctx, &ProduceRequest{
		Partition:    int(key.partition),
		Topic:        key.topic,
		RequiredAcks: w.RequiredAcks,
		Compression:  w.Compression,
		Records: &writerRecords{
			msgs: batch.msgs,
		},
	})
}

func (w *Writer) partitions(ctx context.Context, topic string) (int, error) {
	client := w.client(w.readTimeout())
	// Here we use the transport directly as an optimization to avoid the
	// construction of temporary request and response objects made by the
	// (*Client).Metadata API.
	//
	// It is expected that the transport will optimize this request by
	// caching recent results (the kafka.Transport types does).
	r, err := client.transport().RoundTrip(ctx, client.Addr, &metadataAPI.Request{
		TopicNames: []string{topic},
	})
	if err != nil {
		return 0, err
	}
	for _, t := range r.(*metadataAPI.Response).Topics {
		if t.Name == topic {
			// This should always hit, unless kafka has a bug.
			if t.ErrorCode != 0 {
				return 0, Error(t.ErrorCode)
			}
			return len(t.Partitions), nil
		}
	}
	return 0, UnknownTopicOrPartition
}

func (w *Writer) markClosed() {
	atomic.StoreUint32(&w.closed, 1)
}

func (w *Writer) isClosed() bool {
	return atomic.LoadUint32(&w.closed) != 0
}

func (w *Writer) client(timeout time.Duration) *Client {
	return &Client{
		Addr:      w.Addr,
		Transport: w.Transport,
		Timeout:   timeout,
	}
}

func (w *Writer) balancer() Balancer {
	if w.Balancer != nil {
		return w.Balancer
	}
	return &w.roundRobin
}

func (w *Writer) maxAttempts() int {
	if w.MaxAttempts > 0 {
		return w.MaxAttempts
	}
	// TODO: this is a very high default, if something has failed 9 times it
	// seems unlikely it will succeed on the 10th attempt. However, it does
	// carry the risk to greatly increase the volume of requests sent to the
	// kafka cluster. We should consider reducing this default (3?).
	return 10
}

func (w *Writer) batchSize() int {
	if w.BatchSize > 0 {
		return w.BatchSize
	}
	return 100
}

func (w *Writer) batchBytes() int64 {
	if w.BatchBytes > 0 {
		return w.BatchBytes
	}
	return 1048576
}

func (w *Writer) batchTimeout() time.Duration {
	if w.BatchTimeout > 0 {
		return w.BatchTimeout
	}
	return 1 * time.Second
}

func (w *Writer) readTimeout() time.Duration {
	if w.ReadTimeout > 0 {
		return w.ReadTimeout
	}
	return 10 * time.Second
}

func (w *Writer) writeTimeout() time.Duration {
	if w.WriteTimeout > 0 {
		return w.WriteTimeout
	}
	return 10 * time.Second
}

func (w *Writer) withLogger(do func(Logger)) {
	if w.Logger != nil {
		do(w.Logger)
	}
}

func (w *Writer) withErrorLogger(do func(Logger)) {
	if w.ErrorLogger != nil {
		do(w.ErrorLogger)
	} else {
		w.withLogger(do)
	}
}

func (w *Writer) stats() *writerStats {
	w.once.Do(func() {
		// This field is not nil when the writer was constructed with NewWriter
		// to share the value with the dial function and count dials.
		if w.writerStats == nil {
			w.writerStats = new(writerStats)
		}
	})
	return w.writerStats
}

// Stats returns a snapshot of the writer stats since the last time the method
// was called, or since the writer was created if it is called for the first
// time.
//
// A typical use of this method is to spawn a goroutine that will periodically
// call Stats on a kafka writer and report the metrics to a stats collection
// system.
func (w *Writer) Stats() WriterStats {
	stats := w.stats()
	return WriterStats{
		Dials:        stats.dials.snapshot(),
		Writes:       stats.writes.snapshot(),
		Messages:     stats.messages.snapshot(),
		Bytes:        stats.bytes.snapshot(),
		Errors:       stats.errors.snapshot(),
		DialTime:     stats.dialTime.snapshotDuration(),
		BatchTime:    stats.batchTime.snapshotDuration(),
		WriteTime:    stats.writeTime.snapshotDuration(),
		WaitTime:     stats.waitTime.snapshotDuration(),
		Retries:      stats.retries.snapshot(),
		BatchSize:    stats.batchSize.snapshot(),
		BatchBytes:   stats.batchSizeBytes.snapshot(),
		MaxAttempts:  int64(w.MaxAttempts),
		MaxBatchSize: int64(w.BatchSize),
		BatchTimeout: w.BatchTimeout,
		ReadTimeout:  w.ReadTimeout,
		WriteTimeout: w.WriteTimeout,
		RequiredAcks: int64(w.RequiredAcks),
		Async:        w.Async,
		Topic:        w.Topic,
	}
}

func (w *Writer) chooseTopic(msg Message) (string, error) {
	// w.Topic and msg.Topic are mutually exclusive, meaning only 1 must be set
	// otherwise we will return an error.
	if (w.Topic != "" && msg.Topic != "") || (w.Topic == "" && msg.Topic == "") {
		return "", InvalidMessage
	}

	// now we choose the topic, depending on which one is not empty
	if msg.Topic != "" {
		return msg.Topic, nil
	}

	return w.Topic, nil
}

type writeBatch struct {
	time  time.Time
	msgs  []Message
	size  int
	bytes int64
	ready chan struct{}
	done  chan struct{}
	timer *time.Timer
	err   error // result of the batch completion
}

func newWriteBatch(now time.Time, timeout time.Duration) *writeBatch {
	return &writeBatch{
		time:  now,
		ready: make(chan struct{}),
		done:  make(chan struct{}),
		timer: time.NewTimer(timeout),
	}
}

func (b *writeBatch) add(msg Message, maxSize int, maxBytes int64) bool {
	bytes := int64(msg.size())

	if b.size > 0 && (b.bytes+bytes) > maxBytes {
		return false
	}

	if cap(b.msgs) == 0 {
		b.msgs = make([]Message, 0, maxSize)
	}

	b.msgs = append(b.msgs, msg)
	b.size++
	b.bytes += bytes
	return true
}

func (b *writeBatch) full(maxSize int, maxBytes int64) bool {
	return b.size >= maxSize || b.bytes >= maxBytes
}

func (b *writeBatch) trigger() {
	close(b.ready)
}

func (b *writeBatch) complete(err error) {
	b.err = err
	close(b.done)
}

type writerRecords struct {
	msgs   []Message
	index  int
	record Record
	key    bytesReadCloser
	value  bytesReadCloser
}

func (r *writerRecords) ReadRecord() (*Record, error) {
	if r.index >= 0 && r.index < len(r.msgs) {
		m := &r.msgs[r.index]
		r.index++
		r.record = Record{
			Time:    m.Time,
			Headers: m.Headers,
		}
		if m.Key != nil {
			r.key.Reset(m.Key)
			r.record.Key = &r.key
		}
		if m.Value != nil {
			r.value.Reset(m.Value)
			r.record.Value = &r.value
		}
		return &r.record, nil
	}
	return nil, io.EOF
}

type bytesReadCloser struct{ bytes.Reader }

func (*bytesReadCloser) Close() error { return nil }

// A cache of []int values passed to balancers of writers, used to amortize the
// heap allocation of the partition index lists.
//
// With hindsight, the use of `...int` to pass the partition list to Balancers
// was not the best design choice: kafka partition numbers are monotonically
// increasing, we could have simply passed the number of partitions instead.
// If we ever revisit this API, we can hopefully remove this cache.
var partitionsCache atomic.Value

func loadCachedPartitions(numPartitions int) []int {
	partitions, ok := partitionsCache.Load().([]int)
	if ok && len(partitions) >= numPartitions {
		return partitions[:numPartitions]
	}

	const alignment = 128
	n := ((numPartitions / alignment) + 1) * alignment

	partitions = make([]int, n)
	for i := range partitions {
		partitions[i] = i
	}

	partitionsCache.Store(partitions)
	return partitions[:numPartitions]
}<|MERGE_RESOLUTION|>--- conflicted
+++ resolved
@@ -111,7 +111,6 @@
 	//
 	// The default is to use a kafka default value of 1048576.
 	BatchBytes int64
-<<<<<<< HEAD
 
 	// Time limit on how often incomplete message batches will be flushed to
 	// kafka.
@@ -183,79 +182,6 @@
 	// If nil, DefaultTransport is used.
 	Transport RoundTripper
 
-=======
-
-	// Time limit on how often incomplete message batches will be flushed to
-	// kafka.
-	//
-	// The default is to flush at least every second.
-	BatchTimeout time.Duration
-
-	// Timeout for read operations performed by the Writer.
-	//
-	// Defaults to 10 seconds.
-	ReadTimeout time.Duration
-
-	// Timeout for write operation performed by the Writer.
-	//
-	// Defaults to 10 seconds.
-	WriteTimeout time.Duration
-
-	// Number of acknowledges from partition replicas required before receiving
-	// a response to a produce request, the following values are supported:
-	//
-	//  RequireNone (0)  fire-and-forget, do not wait for acknowledgements from the
-	//  RequireOne  (1)  wait for the leader to acknowledge the writes
-	//  RequireAll  (-1) wait for the full ISR to acknowledge the writes
-	//
-	RequiredAcks RequiredAcks
-
-	// Setting this flag to true causes the WriteMessages method to never block.
-	// It also means that errors are ignored since the caller will not receive
-	// the returned value. Use this only if you don't care about guarantees of
-	// whether the messages were written to kafka.
-	Async bool
-
-	// An optional function called when the writer succeeds or fails the
-	// delivery of messages to a kafka partition. When writing the messages
-	// fails, the `err` parameter will be non-nil.
-	//
-	// The messages that the Completion function is called with have their
-	// topic, partition, offset, and time set based on the Produce responses
-	// received from kafka. All messages passed to a call to the function have
-	// been written to the same partition. The keys and values of messages are
-	// referencing the original byte slices carried by messages in the calls to
-	// WriteMessages.
-	//
-	// The function is called from goroutines started by the writer. Calls to
-	// Close will block on the Completion function calls. When the Writer is
-	// not writing asynchronously, the WriteMessages call will also block on
-	// Completion function, which is a useful guarantee if the byte slices
-	// for the message keys and values are intended to be reused after the
-	// WriteMessages call returned.
-	//
-	// If a completion function panics, the program terminates because the
-	// panic is not recovered by the writer and bubbles up to the top of the
-	// goroutine's call stack.
-	Completion func(messages []Message, err error)
-
-	// Compression set the compression codec to be used to compress messages.
-	Compression Compression
-
-	// If not nil, specifies a logger used to report internal changes within the
-	// writer.
-	Logger Logger
-
-	// ErrorLogger is the logger used to report errors. If nil, the writer falls
-	// back to using Logger instead.
-	ErrorLogger Logger
-
-	// A transport used to send messages to kafka clusters.
-	//
-	// If nil, DefaultTransport is used.
-	Transport RoundTripper
-
->>>>>>> f4ae8575
 	// Atomic flag indicating whether the writer has been closed.
 	closed uint32
 	group  sync.WaitGroup
@@ -426,21 +352,12 @@
 	Async        bool          `metric:"kafka.writer.async"         type:"gauge"`
 
 	Topic string `tag:"topic"`
-<<<<<<< HEAD
 
 	// DEPRECATED: these fields will only be reported for backward compatibility
 	// if the Writer was constructed with NewWriter.
 	Dials    int64         `metric:"kafka.writer.dial.count" type:"counter"`
 	DialTime DurationStats `metric:"kafka.writer.dial.seconds"`
 
-=======
-
-	// DEPRECATED: these fields will only be reported for backward compatibility
-	// if the Writer was constructed with NewWriter.
-	Dials    int64         `metric:"kafka.writer.dial.count" type:"counter"`
-	DialTime DurationStats `metric:"kafka.writer.dial.seconds"`
-
->>>>>>> f4ae8575
 	// DEPRECATED: these fields were meaningful prior to kafka-go 0.4, changes
 	// to the internal implementation and the introduction of the transport type
 	// made them unnecessary.
