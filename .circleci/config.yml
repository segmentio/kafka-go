version: 2
jobs:
  lint:
    docker:
      - image: golangci/golangci-lint:v1.45-alpine
    steps:
      - checkout
      - run: golangci-lint run

  # The kafka 0.10 tests are maintained as a separate configuration because
  # kafka only supported plain text SASL in this version.
  # NOTE: Bitnami does not have suport for kafka version 0.10.1.1. Hence we use 0.10.2.1
  kafka-010:
    working_directory: &working_directory /go/src/github.com/segmentio/kafka-go
    docker:
    - image: circleci/golang
    - image: bitnami/zookeeper:latest
      ports:
      - 2181:2181
      environment:
        ALLOW_ANONYMOUS_LOGIN: yes
    - image: bitnami/kafka:0.10.2.1
      ports:
      - 9092:9092
      - 9093:9093
      environment:
        KAFKA_BROKER_ID: 1
        KAFKA_DELETE_TOPIC_ENABLE: 'true'
        KAFKA_ADVERTISED_HOST_NAME: 'localhost'
        KAFKA_ADVERTISED_PORT: '9092'
        KAFKA_ZOOKEEPER_CONNECT: localhost:2181
        KAFKA_AUTO_CREATE_TOPICS_ENABLE: 'true'
        KAFKA_MESSAGE_MAX_BYTES: '200000000'
        KAFKA_LISTENERS: 'PLAINTEXT://:9092,SASL_PLAINTEXT://:9093'
        KAFKA_ADVERTISED_LISTENERS: 'PLAINTEXT://localhost:9092,SASL_PLAINTEXT://localhost:9093'
        KAFKA_SASL_ENABLED_MECHANISMS: 'PLAIN,SCRAM-SHA-256,SCRAM-SHA-512'
        KAFKA_AUTHORIZER_CLASS_NAME: 'kafka.security.auth.SimpleAclAuthorizer'
        KAFKA_ALLOW_EVERYONE_IF_NO_ACL_FOUND: 'true'
        KAFKA_OPTS: "-Djava.security.auth.login.config=/opt/bitnami/kafka/config/kafka_server_jaas.conf"
        ALLOW_PLAINTEXT_LISTENER: yes
      entrypoint:
        - "/bin/bash"
        - "-c"
        - echo -e 'KafkaServer {\norg.apache.kafka.common.security.scram.ScramLoginModule required\n username="adminscram"\n password="admin-secret";\n org.apache.kafka.common.security.plain.PlainLoginModule required\n username="adminplain"\n password="admin-secret"\n user_adminplain="admin-secret";\n  };' > /opt/bitnami/kafka/config/kafka_server_jaas.conf; /opt/bitnami/kafka/bin/kafka-configs.sh --zookeeper localhost:2181 --alter --add-config 'SCRAM-SHA-256=[password=admin-secret-256],SCRAM-SHA-512=[password=admin-secret-512]' --entity-type users --entity-name adminscram; exec /app-entrypoint.sh /start-kafka.sh

    steps: &steps
    - checkout
    - restore_cache:
        key: kafka-go-mod-{{ checksum "go.sum" }}-1
    - run:
        name: Download dependencies
        command: go mod download
    - save_cache:
        key: kafka-go-mod-{{ checksum "go.sum" }}-1
        paths:
        - /go/pkg/mod
    - run:
        name: Wait for kafka
        command: ./scripts/wait-for-kafka.sh
    - run:
        name: Test kafka-go
        command: go test -race -cover ./...
    - run:
        name: Test kafka-go unsafe
        command: go test -tags=unsafe -race -cover ./...
    - run:
        name: Test kafka-go/sasl/aws_msk_iam
        working_directory: ./sasl/aws_msk_iam
        command: go test -race -cover ./...

  # NOTE: Bitnami does not have suport for kafka version 2.7.1. Hence we use 2.7.0
  kafka-270:
    working_directory: *working_directory
    environment:
      KAFKA_VERSION: "2.7.0"

      # Need to skip nettest to avoid these kinds of errors:
      #  --- FAIL: TestConn/nettest (17.56s)
      #    --- FAIL: TestConn/nettest/PingPong (7.40s)
      #      conntest.go:112: unexpected Read error: [7] Request Timed Out: the request exceeded the user-specified time limit in the request
      #      conntest.go:118: mismatching value: got 77, want 78
      #      conntest.go:118: mismatching value: got 78, want 79
      # ...
      #
      # TODO: Figure out why these are happening and fix them (they don't appear to be new).
      KAFKA_SKIP_NETTEST: "1"
    docker:
    - image: circleci/golang
    - image: bitnami/zookeeper:latest
      ports:
      - 2181:2181
      environment:
        ALLOW_ANONYMOUS_LOGIN: yes
    - image: bitnami/kafka:2.7.0
      ports:
      - 9092:9092
      - 9093:9093
      environment: &environment
        KAFKA_CFG_BROKER_ID: 1
        KAFKA_CFG_DELETE_TOPIC_ENABLE: 'true'
        KAFKA_CFG_ADVERTISED_HOST_NAME: 'localhost'
        KAFKA_CFG_ADVERTISED_PORT: '9092'
        KAFKA_CFG_ZOOKEEPER_CONNECT: localhost:2181
        KAFKA_CFG_AUTO_CREATE_TOPICS_ENABLE: 'true'
        KAFKA_CFG_MESSAGE_MAX_BYTES: '200000000'
        KAFKA_CFG_LISTENERS: 'PLAINTEXT://:9092,SASL_PLAINTEXT://:9093'
        KAFKA_CFG_ADVERTISED_LISTENERS: 'PLAINTEXT://localhost:9092,SASL_PLAINTEXT://localhost:9093'
        KAFKA_CFG_SASL_ENABLED_MECHANISMS: 'PLAIN,SCRAM-SHA-256,SCRAM-SHA-512'
        KAFKA_CFG_AUTHORIZER_CLASS_NAME: 'kafka.security.auth.SimpleAclAuthorizer'
        KAFKA_CFG_ALLOW_EVERYONE_IF_NO_ACL_FOUND: 'true'
        KAFKA_OPTS: "-Djava.security.auth.login.config=/opt/bitnami/kafka/config/kafka_jaas.conf"
        ALLOW_PLAINTEXT_LISTENER: yes
      entrypoint: &entrypoint
        - "/bin/bash"
        - "-c"
        - echo -e 'KafkaServer {\norg.apache.kafka.common.security.scram.ScramLoginModule required\n username="adminscram"\n password="admin-secret";\n org.apache.kafka.common.security.plain.PlainLoginModule required\n username="adminplain"\n password="admin-secret"\n user_adminplain="admin-secret";\n  };' > /opt/bitnami/kafka/config/kafka_jaas.conf; /opt/bitnami/kafka/bin/kafka-configs.sh --zookeeper localhost:2181 --alter --add-config "SCRAM-SHA-256=[password=admin-secret-256],SCRAM-SHA-512=[password=admin-secret-512]" --entity-type users --entity-name adminscram; exec /entrypoint.sh /run.sh
    steps: *steps

  kafka-281:
    working_directory: *working_directory
    environment:
      KAFKA_VERSION: "2.8.1"

      # Need to skip nettest to avoid these kinds of errors:
      #  --- FAIL: TestConn/nettest (17.56s)
      #    --- FAIL: TestConn/nettest/PingPong (7.40s)
      #      conntest.go:112: unexpected Read error: [7] Request Timed Out: the request exceeded the user-specified time limit in the request
      #      conntest.go:118: mismatching value: got 77, want 78
      #      conntest.go:118: mismatching value: got 78, want 79
      # ...
      #
      # TODO: Figure out why these are happening and fix them (they don't appear to be new).
      KAFKA_SKIP_NETTEST: "1"
    docker:
    - image: circleci/golang
    - image: bitnami/zookeeper:latest
      ports:
      - 2181:2181
      environment:
        ALLOW_ANONYMOUS_LOGIN: yes
    - image: bitnami/kafka:2.8.1
      ports:
      - 9092:9092
      - 9093:9093
      environment: *environment
      entrypoint: *entrypoint
    steps: *steps

  kafka-370:
    working_directory: *working_directory
    environment:
      KAFKA_VERSION: "3.7.0"

      # Need to skip nettest to avoid these kinds of errors:
      #  --- FAIL: TestConn/nettest (17.56s)
      #    --- FAIL: TestConn/nettest/PingPong (7.40s)
      #      conntest.go:112: unexpected Read error: [7] Request Timed Out: the request exceeded the user-specified time limit in the request
      #      conntest.go:118: mismatching value: got 77, want 78
      #      conntest.go:118: mismatching value: got 78, want 79
      # ...
      #
      # TODO: Figure out why these are happening and fix them (they don't appear to be new).
      KAFKA_SKIP_NETTEST: "1"
    docker:
    - image: circleci/golang
    - image: bitnami/zookeeper:latest
      ports:
      - 2181:2181
      environment:
        ALLOW_ANONYMOUS_LOGIN: yes
    - image: bitnami/kafka:3.7.0
      ports:
        - 9092:9092
        - 9093:9093
      environment:
        <<: *environment
        KAFKA_CFG_AUTHORIZER_CLASS_NAME: 'kafka.security.authorizer.AclAuthorizer'
      entrypoint: *entrypoint
    steps: *steps

  kafka-400:
    working_directory: *working_directory
    environment:
      KAFKA_VERSION: "4.0.0"

      # Need to skip nettest to avoid these kinds of errors:
      #  --- FAIL: TestConn/nettest (17.56s)
      #    --- FAIL: TestConn/nettest/PingPong (7.40s)
      #      conntest.go:112: unexpected Read error: [7] Request Timed Out: the request exceeded the user-specified time limit in the request
      #      conntest.go:118: mismatching value: got 77, want 78
      #      conntest.go:118: mismatching value: got 78, want 79
      # ...
      #
      # TODO: Figure out why these are happening and fix them (they don't appear to be new).
      KAFKA_SKIP_NETTEST: "1"
    docker:
      - image: circleci/golang
      - image: bitnami/kafka:4.0.0
        ports:
          - 9092:9092
          - 9093:9093
        environment:
          KAFKA_CFG_NODE_ID: 1
          KAFKA_CFG_BROKER_ID: 1
          KAFKA_CFG_PROCESS_ROLES: broker,controller
          KAFKA_CFG_ADVERTISED_HOST_NAME: 'localhost'
          KAFKA_CFG_CONTROLLER_LISTENER_NAMES: CONTROLLER
          KAFKA_CFG_LISTENER_SECURITY_PROTOCOL_MAP: CONTROLLER:PLAINTEXT,PLAIN:PLAINTEXT,SASL:SASL_PLAINTEXT
          KAFKA_CFG_LISTENERS: CONTROLLER://:9094,PLAIN://:9092,SASL://:9093
          KAFKA_CFG_ADVERTISED_LISTENERS: PLAIN://localhost:9092,SASL://localhost:9093
          KAFKA_CFG_INTER_BROKER_LISTENER_NAME: PLAIN
          KAFKA_CFG_SASL_ENABLED_MECHANISMS: 'PLAIN,SCRAM-SHA-256,SCRAM-SHA-512'
          KAFKA_CFG_CONTROLLER_QUORUM_VOTERS: 1@localhost:9094
          ALLOW_PLAINTEXT_LISTENER: yes
          KAFKA_CFG_ALLOW_EVERYONE_IF_NO_ACL_FOUND: 'true'
          KAFKA_OPTS: "-Djava.security.auth.login.config=/opt/bitnami/kafka/config/kafka_jaas.conf"
          KAFKA_CFG_AUTO_CREATE_TOPICS_ENABLE: 'true'
          KAFKA_CFG_DELETE_TOPIC_ENABLE: 'true'
          KAFKA_CFG_MESSAGE_MAX_BYTES: '200000000'
          KAFKA_CFG_AUTHORIZER_CLASS_NAME: 'org.apache.kafka.metadata.authorizer.StandardAuthorizer'
          KAFKA_CFG_SUPER_USERS: User:adminscram256;User:adminscram512;User:adminplain
          KAFKA_CLIENT_USERS: adminscram256,adminscram512,adminplain
          KAFKA_CLIENT_PASSWORDS: admin-secret-256,admin-secret-512,admin-secret
          KAFKA_CLIENT_SASL_MECHANISMS: SCRAM-SHA-256,SCRAM-SHA-512,PLAIN
          KAFKA_INTER_BROKER_USER: adminscram512
          KAFKA_INTER_BROKER_PASSWORD: admin-secret-512
          KAFKA_CFG_SASL_MECHANISM_INTER_BROKER_PROTOCOL: SCRAM-SHA-512
    steps: *steps

workflows:
  version: 2
  run:
    jobs:
    - lint
    - kafka-010
    - kafka-270
    - kafka-281
<<<<<<< HEAD
    - kafka-400
=======
    - kafka-370
>>>>>>> ab448588
<|MERGE_RESOLUTION|>--- conflicted
+++ resolved
@@ -235,8 +235,5 @@
     - kafka-010
     - kafka-270
     - kafka-281
-<<<<<<< HEAD
-    - kafka-400
-=======
     - kafka-370
->>>>>>> ab448588
+    - kafka-400