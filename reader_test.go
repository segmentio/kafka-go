package kafka

import (
	"bytes"
	"context"
	"errors"
	"fmt"
	"io"
	"math/rand"
	"net"
	"os"
	"reflect"
	"strconv"
	"sync"
	"testing"
	"time"

	"github.com/stretchr/testify/require"
)

func TestReader(t *testing.T) {
	tests := []struct {
		scenario string
		function func(*testing.T, context.Context, *Reader)
	}{
		{
			scenario: "calling Read with a context that has been canceled returns an error",
			function: testReaderReadCanceled,
		},

		{
			scenario: "all messages of the stream are returned when calling ReadMessage repeatedly",
			function: testReaderReadMessages,
		},

		{
			scenario: "test special offsets -1 and -2",
			function: testReaderSetSpecialOffsets,
		},

		{
			scenario: "setting the offset to random values returns the expected messages when Read is called",
			function: testReaderSetRandomOffset,
		},

		{
			scenario: "setting the offset by TimeStamp",
			function: testReaderSetOffsetAt,
		},

		{
			scenario: "calling Lag returns the lag of the last message read from kafka",
			function: testReaderLag,
		},

		{
			scenario: "calling ReadLag returns the current lag of a reader",
			function: testReaderReadLag,
		},

		{ // https://github.com/segmentio/kafka-go/issues/30
			scenario: "reading from an out-of-range offset waits until the context is cancelled",
			function: testReaderOutOfRangeGetsCanceled,
		},

		{
			scenario: "topic being recreated will return an error",
			function: testReaderTopicRecreated,
		},
	}

	for _, test := range tests {
		testFunc := test.function
		t.Run(test.scenario, func(t *testing.T) {
			t.Parallel()

			ctx, cancel := context.WithTimeout(context.Background(), 30*time.Second)
			defer cancel()

			r := NewReader(ReaderConfig{
				Brokers:  []string{"localhost:9092"},
				Topic:    makeTopic(),
				MinBytes: 1,
				MaxBytes: 10e6,
				MaxWait:  100 * time.Millisecond,
				Logger:   newTestKafkaLogger(t, ""),
			})
			defer r.Close()
			testFunc(t, ctx, r)
		})
	}
}

func testReaderReadCanceled(t *testing.T, ctx context.Context, r *Reader) {
	ctx, cancel := context.WithCancel(ctx)
	cancel()

	if _, err := r.ReadMessage(ctx); !errors.Is(err, context.Canceled) {
		t.Error(err)
	}
}

func testReaderReadMessages(t *testing.T, ctx context.Context, r *Reader) {
	const N = 1000
	prepareReader(t, ctx, r, makeTestSequence(N)...)

	var offset int64

	for i := 0; i != N; i++ {
		m, err := r.ReadMessage(ctx)
		if err != nil {
			t.Error("reading message at offset", offset, "failed:", err)
			return
		}
		offset = m.Offset + 1
		v, _ := strconv.Atoi(string(m.Value))
		if v != i {
			t.Error("message at index", i, "has wrong value:", v)
			return
		}
	}
}

func testReaderSetSpecialOffsets(t *testing.T, ctx context.Context, r *Reader) {
	prepareReader(t, ctx, r, Message{Value: []byte("first")})
	prepareReader(t, ctx, r, makeTestSequence(3)...)

	go func() {
		time.Sleep(1 * time.Second)
		prepareReader(t, ctx, r, Message{Value: []byte("last")})
	}()

	for _, test := range []struct {
		off, final int64
		want       string
	}{
		{FirstOffset, 1, "first"},
		{LastOffset, 5, "last"},
	} {
		offset := test.off
		if err := r.SetOffset(offset); err != nil {
			t.Error("setting offset", offset, "failed:", err)
		}
		m, err := r.ReadMessage(ctx)
		if err != nil {
			t.Error("reading at offset", offset, "failed:", err)
		}
		if string(m.Value) != test.want {
			t.Error("message at offset", offset, "has wrong value:", string(m.Value))
		}
		if off := r.Offset(); off != test.final {
			t.Errorf("bad final offset: got %d, want %d", off, test.final)
		}
	}
}

func testReaderSetRandomOffset(t *testing.T, ctx context.Context, r *Reader) {
	const N = 10
	prepareReader(t, ctx, r, makeTestSequence(N)...)

	for i := 0; i != 2*N; i++ {
		offset := rand.Intn(N)
		r.SetOffset(int64(offset))
		m, err := r.ReadMessage(ctx)
		if err != nil {
			t.Error("seeking to offset", offset, "failed:", err)
			return
		}
		v, _ := strconv.Atoi(string(m.Value))
		if v != offset {
			t.Error("message at offset", offset, "has wrong value:", v)
			return
		}
	}
}

func testReaderSetOffsetAt(t *testing.T, ctx context.Context, r *Reader) {
	// We make 2 batches of messages here with a brief 2 second pause
	// to ensure messages 0...9 will be written a few seconds before messages 10...19
	// We'll then fetch the timestamp for message offset 10 and use that timestamp to set
	// our reader
	const N = 10
	prepareReader(t, ctx, r, makeTestSequence(N)...)
	time.Sleep(time.Second * 2)
	prepareReader(t, ctx, r, makeTestSequence(N)...)

	var ts time.Time
	for i := 0; i < N*2; i++ {
		m, err := r.ReadMessage(ctx)
		if err != nil {
			t.Error("error reading message", err)
		}
		// grab the time for the 10th message
		if i == 10 {
			ts = m.Time
		}
	}

	err := r.SetOffsetAt(ctx, ts)
	if err != nil {
		t.Fatal("error setting offset by timestamp", err)
	}

	m, err := r.ReadMessage(context.Background())
	if err != nil {
		t.Fatal("error reading message", err)
	}

	if m.Offset != 10 {
		t.Errorf("expected offset of 10, received offset %d", m.Offset)
	}
}

func testReaderLag(t *testing.T, ctx context.Context, r *Reader) {
	const N = 5
	prepareReader(t, ctx, r, makeTestSequence(N)...)

	if lag := r.Lag(); lag != 0 {
		t.Errorf("the initial lag value is %d but was expected to be 0", lag)
	}

	for i := 0; i != N; i++ {
		r.ReadMessage(ctx)
		expect := int64(N - (i + 1))

		if lag := r.Lag(); lag != expect {
			t.Errorf("the lag value at offset %d is %d but was expected to be %d", i, lag, expect)
		}
	}
}

func testReaderReadLag(t *testing.T, ctx context.Context, r *Reader) {
	const N = 5
	prepareReader(t, ctx, r, makeTestSequence(N)...)

	if lag, err := r.ReadLag(ctx); err != nil {
		t.Error(err)
	} else if lag != N {
		t.Errorf("the initial lag value is %d but was expected to be %d", lag, N)
	}

	for i := 0; i != N; i++ {
		r.ReadMessage(ctx)
		expect := int64(N - (i + 1))

		if lag, err := r.ReadLag(ctx); err != nil {
			t.Error(err)
		} else if lag != expect {
			t.Errorf("the lag value at offset %d is %d but was expected to be %d", i, lag, expect)
		}
	}
}

func testReaderOutOfRangeGetsCanceled(t *testing.T, ctx context.Context, r *Reader) {
	prepareReader(t, ctx, r, makeTestSequence(10)...)

	const D = 100 * time.Millisecond
	t0 := time.Now()

	ctx, cancel := context.WithTimeout(ctx, D)
	defer cancel()

	if err := r.SetOffset(42); err != nil {
		t.Error(err)
	}

	_, err := r.ReadMessage(ctx)
	if !errors.Is(err, context.DeadlineExceeded) {
		t.Error("bad error:", err)
	}

	t1 := time.Now()

	if d := t1.Sub(t0); d < D {
		t.Error("ReadMessage returned too early after", d)
	}
}

func createTopic(t *testing.T, topic string, partitions int) {
	t.Helper()

	t.Logf("createTopic(%s, %d)", topic, partitions)

	conn, err := Dial("tcp", "localhost:9092")
	if err != nil {
		err = fmt.Errorf("createTopic, Dial: %w", err)
		t.Fatal(err)
	}
	defer conn.Close()

	controller, err := conn.Controller()
	if err != nil {
		err = fmt.Errorf("createTopic, conn.Controller: %w", err)
		t.Fatal(err)
	}

	conn, err = Dial("tcp", net.JoinHostPort(controller.Host, strconv.Itoa(controller.Port)))
	if err != nil {
		t.Fatal(err)
	}

	conn.SetDeadline(time.Now().Add(10 * time.Second))

	_, err = conn.createTopics(createTopicsRequest{
		Topics: []createTopicsRequestV0Topic{
			{
				Topic:             topic,
				NumPartitions:     int32(partitions),
				ReplicationFactor: 1,
			},
		},
		Timeout: milliseconds(5 * time.Second),
	})
	if err != nil {
		if !errors.Is(err, TopicAlreadyExists) {
			err = fmt.Errorf("createTopic, conn.createTopics: %w", err)
			t.Error(err)
			t.FailNow()
		}
	}

	ctx, cancel := context.WithTimeout(context.Background(), 2*time.Minute)
	defer cancel()

	waitForTopic(ctx, t, topic)
}

// Block until topic exists.
func waitForTopic(ctx context.Context, t *testing.T, topic string) {
	t.Helper()

	for {
		select {
		case <-ctx.Done():
			t.Fatalf("reached deadline before verifying topic existence")
		default:
		}

		cli := &Client{
			Addr:    TCP("localhost:9092"),
			Timeout: 5 * time.Second,
		}

		response, err := cli.Metadata(ctx, &MetadataRequest{
			Addr:   cli.Addr,
			Topics: []string{topic},
		})
		if err != nil {
			t.Fatalf("waitForTopic: error listing topics: %s", err.Error())
		}

		// Find a topic which has at least 1 partition in the metadata response
		for _, top := range response.Topics {
			if top.Name != topic {
				continue
			}

			numPartitions := len(top.Partitions)
			t.Logf("waitForTopic: found topic %q with %d partitions",
				topic, numPartitions)

			if numPartitions > 0 {
				return
			}
		}

		t.Logf("retrying after 100ms")
		time.Sleep(100 * time.Millisecond)
		continue
	}
}

func deleteTopic(t *testing.T, topic ...string) {
	t.Helper()
	conn, err := Dial("tcp", "localhost:9092")
	if err != nil {
		t.Fatal(err)
	}
	defer conn.Close()

	controller, err := conn.Controller()
	if err != nil {
		t.Fatal(err)
	}

	conn, err = Dial("tcp", net.JoinHostPort(controller.Host, strconv.Itoa(controller.Port)))
	if err != nil {
		t.Fatal(err)
	}

	conn.SetDeadline(time.Now().Add(10 * time.Second))

	if err := conn.DeleteTopics(topic...); err != nil {
		t.Fatal(err)
	}
}

func TestReaderOnNonZeroPartition(t *testing.T) {
	tests := []struct {
		scenario string
		function func(*testing.T, context.Context, *Reader)
	}{
		{
			scenario: "topic and partition should now be included in header",
			function: testReaderSetsTopicAndPartition,
		},
	}

	for _, test := range tests {
		testFunc := test.function
		t.Run(test.scenario, func(t *testing.T) {
			t.Parallel()

			topic := makeTopic()
			createTopic(t, topic, 2)
			defer deleteTopic(t, topic)

			ctx, cancel := context.WithTimeout(context.Background(), 30*time.Second)
			defer cancel()

			r := NewReader(ReaderConfig{
				Brokers:   []string{"localhost:9092"},
				Topic:     topic,
				Partition: 1,
				MinBytes:  1,
				MaxBytes:  10e6,
				MaxWait:   100 * time.Millisecond,
			})
			defer r.Close()
			testFunc(t, ctx, r)
		})
	}
}

func testReaderSetsTopicAndPartition(t *testing.T, ctx context.Context, r *Reader) {
	const N = 3
	prepareReader(t, ctx, r, makeTestSequence(N)...)

	for i := 0; i != N; i++ {
		m, err := r.ReadMessage(ctx)
		if err != nil {
			t.Error("reading message failed:", err)
			return
		}

		if m.Topic == "" {
			t.Error("expected topic to be set")
			return
		}
		if m.Topic != r.config.Topic {
			t.Errorf("expected message to contain topic, %v; got %v", r.config.Topic, m.Topic)
			return
		}
		if m.Partition != r.config.Partition {
			t.Errorf("expected partition to be set; expected 1, got %v", m.Partition)
			return
		}
	}
}

// TestReadTruncatedMessages uses a configuration designed to get the Broker to
// return truncated messages.  It exercises the case where an earlier bug caused
// reading to time out by attempting to read beyond the current response.  This
// test is not perfect, but it is pretty reliable about reproducing the issue.
//
// NOTE : it currently only succeeds against kafka 0.10.1.0, so it will be
// skipped.  It's here so that it can be manually run.
func TestReadTruncatedMessages(t *testing.T) {
	// todo : it would be great to get it to work against 0.11.0.0 so we could
	//        include it in CI unit tests.
	t.Skip()

	ctx, cancel := context.WithTimeout(context.Background(), 30*time.Second)
	defer cancel()
	r := NewReader(ReaderConfig{
		Brokers:  []string{"localhost:9092"},
		Topic:    makeTopic(),
		MinBytes: 1,
		MaxBytes: 100,
		MaxWait:  100 * time.Millisecond,
	})
	defer r.Close()
	n := 500
	prepareReader(t, ctx, r, makeTestSequence(n)...)
	for i := 0; i < n; i++ {
		if _, err := r.ReadMessage(ctx); err != nil {
			t.Fatal(err)
		}
	}
}

func makeTestSequence(n int) []Message {
	base := time.Now()
	msgs := make([]Message, n)
	for i := 0; i != n; i++ {
		msgs[i] = Message{
			Time:  base.Add(time.Duration(i) * time.Millisecond).Truncate(time.Millisecond),
			Value: []byte(strconv.Itoa(i)),
		}
	}
	return msgs
}

func prepareReader(t *testing.T, ctx context.Context, r *Reader, msgs ...Message) {
	config := r.Config()
	var conn *Conn
	var err error

	for {
		if conn, err = DialLeader(ctx, "tcp", "localhost:9092", config.Topic, config.Partition); err == nil {
			break
		}
		select {
		case <-time.After(time.Second):
		case <-ctx.Done():
			t.Fatal(ctx.Err())
		}
	}

	defer conn.Close()

	if _, err := conn.WriteMessages(msgs...); err != nil {
		t.Fatal(err)
	}
}

var (
	benchmarkReaderOnce    sync.Once
	benchmarkReaderTopic   = makeTopic()
	benchmarkReaderPayload = make([]byte, 2*1024)
)

func BenchmarkReader(b *testing.B) {
	const broker = "localhost:9092"
	ctx := context.Background()

	benchmarkReaderOnce.Do(func() {
		conn, err := DialLeader(ctx, "tcp", broker, benchmarkReaderTopic, 0)
		if err != nil {
			b.Fatal(err)
		}
		defer conn.Close()

		msgs := make([]Message, 1000)
		for i := range msgs {
			msgs[i].Value = benchmarkReaderPayload
		}

		for i := 0; i != 10; i++ { // put 10K messages
			if _, err := conn.WriteMessages(msgs...); err != nil {
				b.Fatal(err)
			}
		}

		b.ResetTimer()
	})

	r := NewReader(ReaderConfig{
		Brokers:   []string{broker},
		Topic:     benchmarkReaderTopic,
		Partition: 0,
		MinBytes:  1e3,
		MaxBytes:  1e6,
		MaxWait:   100 * time.Millisecond,
	})

	for i := 0; i < b.N; i++ {
		if (i % 10000) == 0 {
			r.SetOffset(-1)
		}
		_, err := r.ReadMessage(ctx)
		if err != nil {
			b.Fatal(err)
		}
	}

	r.Close()
	b.SetBytes(int64(len(benchmarkReaderPayload)))
}

func TestCloseLeavesGroup(t *testing.T) {
	if os.Getenv("KAFKA_VERSION") == "2.3.1" {
		// There's a bug in 2.3.1 that causes the MemberMetadata to be in the wrong format and thus
		// leads to an error when decoding the DescribeGroupsResponse.
		//
		// See https://issues.apache.org/jira/browse/KAFKA-9150 for details.
		t.Skip("Skipping because kafka version is 2.3.1")
	}

	ctx, cancel := context.WithTimeout(context.Background(), 30*time.Second)
	defer cancel()

	topic := makeTopic()
	createTopic(t, topic, 1)
	defer deleteTopic(t, topic)

	groupID := makeGroupID()
	r := NewReader(ReaderConfig{
		Brokers:          []string{"localhost:9092"},
		Topic:            topic,
		GroupID:          groupID,
		MinBytes:         1,
		MaxBytes:         10e6,
		MaxWait:          100 * time.Millisecond,
		RebalanceTimeout: time.Second,
	})
	prepareReader(t, ctx, r, Message{Value: []byte("test")})

	conn, err := Dial("tcp", r.config.Brokers[0])
	if err != nil {
		t.Fatalf("error dialing: %v", err)
	}
	defer conn.Close()

	client, shutdown := newLocalClient()
	defer shutdown()

	descGroups := func() DescribeGroupsResponse {
		resp, err := client.DescribeGroups(
			ctx,
			&DescribeGroupsRequest{
				GroupIDs: []string{groupID},
			},
		)
		if err != nil {
			t.Fatalf("error from describeGroups %v", err)
		}
		return *resp
	}

	_, err = r.ReadMessage(ctx)
	if err != nil {
		t.Fatalf("our reader never joind its group or couldn't read a message: %v", err)
	}
	resp := descGroups()
	if len(resp.Groups) != 1 {
		t.Fatalf("expected 1 group. got: %d", len(resp.Groups))
	}
	if len(resp.Groups[0].Members) != 1 {
		t.Fatalf("expected group membership size of %d, but got %d", 1, len(resp.Groups[0].Members))
	}

	err = r.Close()
	if err != nil {
		t.Fatalf("unexpected error closing reader: %s", err.Error())
	}
	resp = descGroups()
	if len(resp.Groups) != 1 {
		t.Fatalf("expected 1 group. got: %d", len(resp.Groups))
	}
	if len(resp.Groups[0].Members) != 0 {
		t.Fatalf("expected group membership size of %d, but got %d", 0, len(resp.Groups[0].Members))
	}
}

func testConsumerGroupImmediateClose(t *testing.T, ctx context.Context, r *Reader) {
	if err := r.Close(); err != nil {
		t.Fatalf("bad err: %v", err)
	}
}

func testConsumerGroupSimple(t *testing.T, ctx context.Context, r *Reader) {
	if err := r.Close(); err != nil {
		t.Fatalf("bad err: %v", err)
	}
}

func TestReaderSetOffsetWhenConsumerGroupsEnabled(t *testing.T) {
	r := &Reader{config: ReaderConfig{GroupID: "not-zero"}}
	if err := r.SetOffset(LastOffset); !errors.Is(err, errNotAvailableWithGroup) {
		t.Fatalf("expected %v; got %v", errNotAvailableWithGroup, err)
	}
}

func TestReaderOffsetWhenConsumerGroupsEnabled(t *testing.T) {
	r := &Reader{config: ReaderConfig{GroupID: "not-zero"}}
	if offset := r.Offset(); offset != -1 {
		t.Fatalf("expected -1; got %v", offset)
	}
}

func TestReaderLagWhenConsumerGroupsEnabled(t *testing.T) {
	r := &Reader{config: ReaderConfig{GroupID: "not-zero"}}
	if offset := r.Lag(); offset != -1 {
		t.Fatalf("expected -1; got %v", offset)
	}
}

func TestReaderReadLagReturnsZeroLagWhenConsumerGroupsEnabled(t *testing.T) {
	r := &Reader{config: ReaderConfig{GroupID: "not-zero"}}
	lag, err := r.ReadLag(context.Background())

	if !errors.Is(err, errNotAvailableWithGroup) {
		t.Fatalf("expected %v; got %v", errNotAvailableWithGroup, err)
	}

	if lag != 0 {
		t.Fatalf("expected 0; got %d", lag)
	}
}

func TestReaderPartitionWhenConsumerGroupsEnabled(t *testing.T) {
	invoke := func() (boom bool) {
		defer func() {
			if r := recover(); r != nil {
				boom = true
			}
		}()

		NewReader(ReaderConfig{
			GroupID:   "set",
			Partition: 1,
		})
		return false
	}

	if !invoke() {
		t.Fatalf("expected panic; but NewReader worked?!")
	}
}

func TestExtractTopics(t *testing.T) {
	testCases := map[string]struct {
		Members []GroupMember
		Topics  []string
	}{
		"nil": {},
		"single member, single topic": {
			Members: []GroupMember{
				{
					ID:     "a",
					Topics: []string{"topic"},
				},
			},
			Topics: []string{"topic"},
		},
		"two members, single topic": {
			Members: []GroupMember{
				{
					ID:     "a",
					Topics: []string{"topic"},
				},
				{
					ID:     "b",
					Topics: []string{"topic"},
				},
			},
			Topics: []string{"topic"},
		},
		"two members, two topics": {
			Members: []GroupMember{
				{
					ID:     "a",
					Topics: []string{"topic-1"},
				},
				{
					ID:     "b",
					Topics: []string{"topic-2"},
				},
			},
			Topics: []string{"topic-1", "topic-2"},
		},
		"three members, three shared topics": {
			Members: []GroupMember{
				{
					ID:     "a",
					Topics: []string{"topic-1", "topic-2"},
				},
				{
					ID:     "b",
					Topics: []string{"topic-2", "topic-3"},
				},
				{
					ID:     "c",
					Topics: []string{"topic-3", "topic-1"},
				},
			},
			Topics: []string{"topic-1", "topic-2", "topic-3"},
		},
	}

	for label, tc := range testCases {
		t.Run(label, func(t *testing.T) {
			topics := extractTopics(tc.Members)
			if !reflect.DeepEqual(tc.Topics, topics) {
				t.Errorf("expected %v; got %v", tc.Topics, topics)
			}
		})
	}
}

func TestReaderConsumerGroup(t *testing.T) {
	tests := []struct {
		scenario       string
		partitions     int
		commitInterval time.Duration
		function       func(*testing.T, context.Context, *Reader)
	}{
		{
			scenario:   "basic handshake",
			partitions: 1,
			function:   testReaderConsumerGroupHandshake,
		},
		{
			scenario:   "verify offset committed",
			partitions: 1,
			function:   testReaderConsumerGroupVerifyOffsetCommitted,
		},

		{
			scenario:       "verify offset committed when using interval committer",
			partitions:     1,
			commitInterval: 400 * time.Millisecond,
			function:       testReaderConsumerGroupVerifyPeriodicOffsetCommitter,
		},

		{
			scenario:   "rebalance across many partitions and consumers",
			partitions: 8,
			function:   testReaderConsumerGroupRebalanceAcrossManyPartitionsAndConsumers,
		},

		{
			scenario:   "consumer group commits on close",
			partitions: 3,
			function:   testReaderConsumerGroupVerifyCommitsOnClose,
		},

		{
			scenario:   "consumer group rebalance",
			partitions: 3,
			function:   testReaderConsumerGroupRebalance,
		},

		{
			scenario:   "consumer group rebalance across topics",
			partitions: 3,
			function:   testReaderConsumerGroupRebalanceAcrossTopics,
		},

		{
			scenario:   "consumer group reads content across partitions",
			partitions: 3,
			function:   testReaderConsumerGroupReadContentAcrossPartitions,
		},

		{
			scenario:   "Close immediately after NewReader",
			partitions: 1,
			function:   testConsumerGroupImmediateClose,
		},

		{
			scenario:   "Close immediately after NewReader",
			partitions: 1,
			function:   testConsumerGroupSimple,
		},
	}

	for _, test := range tests {
		t.Run(test.scenario, func(t *testing.T) {
			// It appears that some of the tests depend on all these tests being
			// run concurrently to pass... this is brittle and should be fixed
			// at some point.
			t.Parallel()

			topic := makeTopic()
			createTopic(t, topic, test.partitions)
			defer deleteTopic(t, topic)

			groupID := makeGroupID()
			r := NewReader(ReaderConfig{
				Brokers:           []string{"localhost:9092"},
				Topic:             topic,
				GroupID:           groupID,
				HeartbeatInterval: 2 * time.Second,
				CommitInterval:    test.commitInterval,
				RebalanceTimeout:  2 * time.Second,
				RetentionTime:     time.Hour,
				MinBytes:          1,
				MaxBytes:          1e6,
			})
			defer r.Close()

			ctx, cancel := context.WithTimeout(context.Background(), 30*time.Second)
			defer cancel()

			test.function(t, ctx, r)
		})
	}
}

func testReaderConsumerGroupHandshake(t *testing.T, ctx context.Context, r *Reader) {
	prepareReader(t, context.Background(), r, makeTestSequence(5)...)

	m, err := r.ReadMessage(ctx)
	if err != nil {
		t.Errorf("bad err: %v", err)
	}
	if m.Topic != r.config.Topic {
		t.Errorf("topic not set")
	}
	if m.Offset != 0 {
		t.Errorf("offset not set")
	}

	m, err = r.ReadMessage(ctx)
	if err != nil {
		t.Errorf("bad err: %v", err)
	}
	if m.Topic != r.config.Topic {
		t.Errorf("topic not set")
	}
	if m.Offset != 1 {
		t.Errorf("offset not set")
	}
}

func testReaderConsumerGroupVerifyOffsetCommitted(t *testing.T, ctx context.Context, r *Reader) {
	prepareReader(t, context.Background(), r, makeTestSequence(3)...)

	if _, err := r.FetchMessage(ctx); err != nil {
		t.Errorf("bad err: %v", err) // skip the first message
	}

	m, err := r.FetchMessage(ctx)
	if err != nil {
		t.Errorf("bad err: %v", err)
	}

	if err := r.CommitMessages(ctx, m); err != nil {
		t.Errorf("bad commit message: %v", err)
	}

	offsets := getOffsets(t, r.config)
	if expected := map[int]int64{0: m.Offset + 1}; !reflect.DeepEqual(expected, offsets) {
		t.Errorf("expected %v; got %v", expected, offsets)
	}
}

func testReaderConsumerGroupVerifyPeriodicOffsetCommitter(t *testing.T, ctx context.Context, r *Reader) {
	prepareReader(t, context.Background(), r, makeTestSequence(3)...)

	if _, err := r.FetchMessage(ctx); err != nil {
		t.Errorf("bad err: %v", err) // skip the first message
	}

	m, err := r.FetchMessage(ctx)
	if err != nil {
		t.Errorf("bad err: %v", err)
	}

	started := time.Now()
	if err := r.CommitMessages(ctx, m); err != nil {
		t.Errorf("bad commit message: %v", err)
	}
	if elapsed := time.Since(started); elapsed > 10*time.Millisecond {
		t.Errorf("background commits should happen nearly instantly")
	}

	// wait for committer to pick up the commits
	time.Sleep(r.config.CommitInterval * 3)

	offsets := getOffsets(t, r.config)
	if expected := map[int]int64{0: m.Offset + 1}; !reflect.DeepEqual(expected, offsets) {
		t.Errorf("expected %v; got %v", expected, offsets)
	}
}

func testReaderConsumerGroupVerifyCommitsOnClose(t *testing.T, ctx context.Context, r *Reader) {
	prepareReader(t, context.Background(), r, makeTestSequence(3)...)

	if _, err := r.FetchMessage(ctx); err != nil {
		t.Errorf("bad err: %v", err) // skip the first message
	}

	m, err := r.FetchMessage(ctx)
	if err != nil {
		t.Errorf("bad err: %v", err)
	}

	if err := r.CommitMessages(ctx, m); err != nil {
		t.Errorf("bad commit message: %v", err)
	}

	if err := r.Close(); err != nil {
		t.Errorf("bad Close: %v", err)
	}

	r2 := NewReader(r.config)
	defer r2.Close()

	offsets := getOffsets(t, r2.config)
	if expected := map[int]int64{0: m.Offset + 1}; !reflect.DeepEqual(expected, offsets) {
		t.Errorf("expected %v; got %v", expected, offsets)
	}
}

func testReaderConsumerGroupReadContentAcrossPartitions(t *testing.T, ctx context.Context, r *Reader) {
	const N = 12

	client, shutdown := newLocalClient()
	defer shutdown()

	writer := &Writer{
		Addr:      TCP(r.config.Brokers...),
		Topic:     r.config.Topic,
		Balancer:  &RoundRobin{},
		BatchSize: 1,
		Transport: client.Transport,
	}
	if err := writer.WriteMessages(ctx, makeTestSequence(N)...); err != nil {
		t.Fatalf("bad write messages: %v", err)
	}
	if err := writer.Close(); err != nil {
		t.Fatalf("bad write err: %v", err)
	}

	partitions := map[int]struct{}{}
	for i := 0; i < N; i++ {
		m, err := r.FetchMessage(ctx)
		if err != nil {
			t.Errorf("bad error: %s", err)
		}
		partitions[m.Partition] = struct{}{}
	}

	if v := len(partitions); v != 3 {
		t.Errorf("expected messages across 3 partitions; got messages across %v partitions", v)
	}
}

func testReaderConsumerGroupRebalance(t *testing.T, ctx context.Context, r *Reader) {
	r2 := NewReader(r.config)
	defer r.Close()

	const (
		N          = 12
		partitions = 2
	)

	client, shutdown := newLocalClient()
	defer shutdown()

	// rebalance should result in 12 message in each of the partitions
	writer := &Writer{
		Addr:      TCP(r.config.Brokers...),
		Topic:     r.config.Topic,
		Balancer:  &RoundRobin{},
		BatchSize: 1,
		Transport: client.Transport,
	}
	if err := writer.WriteMessages(ctx, makeTestSequence(N*partitions)...); err != nil {
		t.Fatalf("bad write messages: %v", err)
	}
	if err := writer.Close(); err != nil {
		t.Fatalf("bad write err: %v", err)
	}

	// after rebalance, each reader should have a partition to itself
	for i := 0; i < N; i++ {
		if _, err := r2.FetchMessage(ctx); err != nil {
			t.Errorf("expect to read from reader 2")
		}
		if _, err := r.FetchMessage(ctx); err != nil {
			t.Errorf("expect to read from reader 1")
		}
	}
}

func testReaderConsumerGroupRebalanceAcrossTopics(t *testing.T, ctx context.Context, r *Reader) {
	// create a second reader that shares the groupID, but reads from a different topic
	client, topic2, shutdown := newLocalClientAndTopic()
	defer shutdown()

	r2 := NewReader(ReaderConfig{
		Brokers:           r.config.Brokers,
		Topic:             topic2,
		GroupID:           r.config.GroupID,
		HeartbeatInterval: r.config.HeartbeatInterval,
		SessionTimeout:    r.config.SessionTimeout,
		RetentionTime:     r.config.RetentionTime,
		MinBytes:          r.config.MinBytes,
		MaxBytes:          r.config.MaxBytes,
		Logger:            r.config.Logger,
	})
	defer r.Close()
	prepareReader(t, ctx, r2, makeTestSequence(1)...)

	const (
		N = 12
	)

	// write messages across both partitions
	writer := &Writer{
		Addr:      TCP(r.config.Brokers...),
		Topic:     r.config.Topic,
		Balancer:  &RoundRobin{},
		BatchSize: 1,
		Transport: client.Transport,
	}
	if err := writer.WriteMessages(ctx, makeTestSequence(N)...); err != nil {
		t.Fatalf("bad write messages: %v", err)
	}
	if err := writer.Close(); err != nil {
		t.Fatalf("bad write err: %v", err)
	}

	// after rebalance, r2 should read topic2 and r1 should read ALL of the original topic
	if _, err := r2.FetchMessage(ctx); err != nil {
		t.Errorf("expect to read from reader 2")
	}

	// all N messages on the original topic should be read by the original reader
	for i := 0; i < N; i++ {
		if _, err := r.FetchMessage(ctx); err != nil {
			t.Errorf("expect to read from reader 1")
		}
	}
}

func testReaderConsumerGroupRebalanceAcrossManyPartitionsAndConsumers(t *testing.T, ctx context.Context, r *Reader) {
	// I've rebalanced up to 100 servers, but the rebalance can take upwards
	// of a minute and that seems too long for unit tests.  Also, setting this
	// to a larger number seems to make the kafka broker unresponsive.
	// TODO research if there's a way to reduce rebalance time across many partitions
	// svls: the described behavior is due to the thundering herd of readers
	//       hitting the rebalance timeout.  introducing the 100ms sleep in the
	//       loop below in order to give time for the sync group to finish has
	//       greatly helped, though we still hit the timeout from time to time.
	const N = 8

	var readers []*Reader

	for i := 0; i < N-1; i++ {
		reader := NewReader(r.config)
		readers = append(readers, reader)
		time.Sleep(100 * time.Millisecond)
	}
	defer func() {
		for _, r := range readers {
			r.Close()
			time.Sleep(100 * time.Millisecond)
		}
	}()

	client, shutdown := newLocalClient()
	defer shutdown()

	// write messages across both partitions
	writer := &Writer{
		Addr:      TCP(r.config.Brokers...),
		Topic:     r.config.Topic,
		Balancer:  &RoundRobin{},
		BatchSize: 1,
		Transport: client.Transport,
	}
	if err := writer.WriteMessages(ctx, makeTestSequence(N*3)...); err != nil {
		t.Fatalf("bad write messages: %v", err)
	}
	if err := writer.Close(); err != nil {
		t.Fatalf("bad write err: %v", err)
	}

	// all N messages on the original topic should be read by the original reader
	for i := 0; i < N-1; i++ {
		if _, err := readers[i].FetchMessage(ctx); err != nil {
			t.Errorf("reader %v expected to read 1 message", i)
		}
	}

	if _, err := r.FetchMessage(ctx); err != nil {
		t.Errorf("expect to read from original reader")
	}
}

func TestOffsetStash(t *testing.T) {
	const topic = "topic"

	newMessage := func(partition int, offset int64) Message {
		return Message{
			Topic:     topic,
			Partition: partition,
			Offset:    offset,
		}
	}

	tests := map[string]struct {
		Given    offsetStash
		Messages []Message
		Expected offsetStash
	}{
		"nil": {},
		"empty given, single message": {
			Given:    offsetStash{},
			Messages: []Message{newMessage(0, 0)},
			Expected: offsetStash{
				topic: {0: 1},
			},
		},
		"ignores earlier offsets": {
			Given: offsetStash{
				topic: {0: 2},
			},
			Messages: []Message{newMessage(0, 0)},
			Expected: offsetStash{
				topic: {0: 2},
			},
		},
		"uses latest offset": {
			Given: offsetStash{},
			Messages: []Message{
				newMessage(0, 2),
				newMessage(0, 3),
				newMessage(0, 1),
			},
			Expected: offsetStash{
				topic: {0: 4},
			},
		},
		"uses latest offset, across multiple topics": {
			Given: offsetStash{},
			Messages: []Message{
				newMessage(0, 2),
				newMessage(0, 3),
				newMessage(0, 1),
				newMessage(1, 5),
				newMessage(1, 6),
			},
			Expected: offsetStash{
				topic: {
					0: 4,
					1: 7,
				},
			},
		},
	}

	for label, test := range tests {
		t.Run(label, func(t *testing.T) {
			test.Given.merge(makeCommits(test.Messages...))
			if !reflect.DeepEqual(test.Expected, test.Given) {
				t.Errorf("expected %v; got %v", test.Expected, test.Given)
			}
		})
	}
}

func TestValidateReader(t *testing.T) {
	tests := []struct {
		config       ReaderConfig
		errorOccured bool
	}{
		{config: ReaderConfig{}, errorOccured: true},
		{config: ReaderConfig{Brokers: []string{"broker1"}}, errorOccured: true},
		{config: ReaderConfig{Brokers: []string{"broker1"}, Topic: "topic1"}, errorOccured: false},
		{config: ReaderConfig{Brokers: []string{"broker1"}, Topic: "topic1", Partition: -1}, errorOccured: true},
		{config: ReaderConfig{Brokers: []string{"broker1"}, Topic: "topic1", Partition: 1, MinBytes: -1}, errorOccured: true},
		{config: ReaderConfig{Brokers: []string{"broker1"}, Topic: "topic1", Partition: 1, MinBytes: 5, MaxBytes: -1}, errorOccured: true},
		{config: ReaderConfig{Brokers: []string{"broker1"}, Topic: "topic1", Partition: 1, MinBytes: 5, MaxBytes: 6}, errorOccured: false},
	}
	for _, test := range tests {
		err := test.config.Validate()
		if test.errorOccured && err == nil {
			t.Fail()
		}
		if !test.errorOccured && err != nil {
			t.Fail()
		}
	}
}

func TestCommitLoopImmediateFlushOnGenerationEnd(t *testing.T) {
	t.Parallel()
	var committedOffset int64
	var commitCount int
	gen := &Generation{
		conn: mockCoordinator{
			offsetCommitFunc: func(r offsetCommitRequestV2) (offsetCommitResponseV2, error) {
				commitCount++
				committedOffset = r.Topics[0].Partitions[0].Offset
				return offsetCommitResponseV2{}, nil
			},
		},
		done:     make(chan struct{}),
		log:      func(func(Logger)) {},
		logError: func(func(Logger)) {},
		joined:   make(chan struct{}),
	}

	// initialize commits so that the commitLoopImmediate select statement blocks
	r := &Reader{stctx: context.Background(), commits: make(chan commitRequest, 100)}

	for i := 0; i < 100; i++ {
		cr := commitRequest{
			commits: []commit{{
				topic:     "topic",
				partition: 0,
				offset:    int64(i) + 1,
			}},
			errch: make(chan<- error, 1),
		}
		r.commits <- cr
	}

	gen.Start(func(ctx context.Context) {
		r.commitLoopImmediate(ctx, gen)
	})

	gen.close()

	if committedOffset != 100 {
		t.Fatalf("expected commited offset to be 100 but got %d", committedOffset)
	}

	if commitCount >= 100 {
		t.Fatalf("expected a single final commit on generation end got %d", commitCount)
	}
}

func TestCommitOffsetsWithRetry(t *testing.T) {
	offsets := offsetStash{"topic": {0: 0}}

	tests := map[string]struct {
		Fails       int
		Invocations int
		HasError    bool
	}{
		"happy path": {
			Invocations: 1,
		},
		"1 retry": {
			Fails:       1,
			Invocations: 2,
		},
		"out of retries": {
			Fails:       defaultCommitRetries + 1,
			Invocations: defaultCommitRetries,
			HasError:    true,
		},
	}

	for label, test := range tests {
		t.Run(label, func(t *testing.T) {
			count := 0
			gen := &Generation{
				conn: mockCoordinator{
					offsetCommitFunc: func(offsetCommitRequestV2) (offsetCommitResponseV2, error) {
						count++
						if count <= test.Fails {
							return offsetCommitResponseV2{}, io.EOF
						}
						return offsetCommitResponseV2{}, nil
					},
				},
				done:     make(chan struct{}),
				log:      func(func(Logger)) {},
				logError: func(func(Logger)) {},
			}

			r := &Reader{stctx: context.Background()}
			err := r.commitOffsetsWithRetry(gen, offsets, defaultCommitRetries)
			switch {
			case test.HasError && err == nil:
				t.Error("bad err: expected not nil; got nil")
			case !test.HasError && err != nil:
				t.Errorf("bad err: expected nil; got %v", err)
			}
		})
	}
}

// Test that a reader won't continually rebalance when there are more consumers
// than partitions in a group.
// https://github.com/segmentio/kafka-go/issues/200
func TestRebalanceTooManyConsumers(t *testing.T) {
	ctx, cancel := context.WithTimeout(context.Background(), 10*time.Second)
	defer cancel()

	conf := ReaderConfig{
		Brokers: []string{"localhost:9092"},
		GroupID: makeGroupID(),
		Topic:   makeTopic(),
		MaxWait: time.Second,
	}

	// Create the first reader and wait for it to become the leader.
	r1 := NewReader(conf)

	// Give the reader some time to setup before reading a message
	time.Sleep(1 * time.Second)
	prepareReader(t, ctx, r1, makeTestSequence(1)...)

	_, err := r1.ReadMessage(ctx)
	if err != nil {
		t.Fatalf("failed to read message: %v", err)
	}
	// Clear the stats from the first rebalance.
	r1.Stats()

	// Second reader should cause one rebalance for each r1 and r2.
	r2 := NewReader(conf)

	// Wait for rebalances.
	time.Sleep(5 * time.Second)

	// Before the fix, r2 would cause continuous rebalances,
	// as it tried to handshake() repeatedly.
	rebalances := r1.Stats().Rebalances + r2.Stats().Rebalances
	if rebalances > 2 {
		t.Errorf("unexpected rebalances to first reader, got %d", rebalances)
	}
}

func TestConsumerGroupWithMissingTopic(t *testing.T) {
	t.Skip("this test doesn't work when the cluster is configured to auto-create topics")

	ctx, cancel := context.WithTimeout(context.Background(), 30*time.Second)
	defer cancel()

	conf := ReaderConfig{
		Brokers:                []string{"localhost:9092"},
		GroupID:                makeGroupID(),
		Topic:                  makeTopic(),
		MaxWait:                time.Second,
		PartitionWatchInterval: 100 * time.Millisecond,
		WatchPartitionChanges:  true,
	}

	r := NewReader(conf)
	defer r.Close()

	recvErr := make(chan error, 1)
	go func() {
		_, err := r.ReadMessage(ctx)
		recvErr <- err
	}()

	time.Sleep(time.Second)
	client, shutdown := newLocalClientWithTopic(conf.Topic, 1)
	defer shutdown()

	w := &Writer{
		Addr:         TCP(r.config.Brokers...),
		Topic:        r.config.Topic,
		BatchTimeout: 10 * time.Millisecond,
		BatchSize:    1,
		Transport:    client.Transport,
	}
	defer w.Close()
	if err := w.WriteMessages(ctx, Message{}); err != nil {
		t.Fatalf("write error: %+v", err)
	}

	if err := <-recvErr; err != nil {
		t.Fatalf("read error: %+v", err)
	}

	nMsgs := r.Stats().Messages
	if nMsgs != 1 {
		t.Fatalf("expected to receive one message, but got %d", nMsgs)
	}
}

func TestConsumerGroupWithTopic(t *testing.T) {
	ctx, cancel := context.WithTimeout(context.Background(), 10*time.Second)
	defer cancel()

	conf := ReaderConfig{
		Brokers:                []string{"localhost:9092"},
		GroupID:                makeGroupID(),
		Topic:                  makeTopic(),
		MaxWait:                time.Second,
		PartitionWatchInterval: 100 * time.Millisecond,
		WatchPartitionChanges:  true,
		Logger:                 newTestKafkaLogger(t, "Reader:"),
	}

	r := NewReader(conf)
	defer r.Close()

	recvErr := make(chan error, len(conf.GroupTopics))
	go func() {
		msg, err := r.ReadMessage(ctx)
		t.Log(msg)
		recvErr <- err
	}()

	time.Sleep(conf.MaxWait)

	client, shutdown := newLocalClientWithTopic(conf.Topic, 1)
	defer shutdown()

	w := &Writer{
		Addr:         TCP(r.config.Brokers...),
		Topic:        conf.Topic,
		BatchTimeout: 10 * time.Millisecond,
		BatchSize:    1,
		Transport:    client.Transport,
		Logger:       newTestKafkaLogger(t, "Writer:"),
	}
	defer w.Close()
	if err := w.WriteMessages(ctx, Message{Value: []byte(conf.Topic)}); err != nil {
		t.Fatalf("write error: %+v", err)
	}

	if err := <-recvErr; err != nil {
		t.Fatalf("read error: %+v", err)
	}

	nMsgs := r.Stats().Messages
	if nMsgs != 1 {
		t.Fatalf("expected to receive 1 message, but got %d", nMsgs)
	}
}

func TestConsumerGroupWithGroupTopicsSingle(t *testing.T) {
	ctx, cancel := context.WithTimeout(context.Background(), 10*time.Second)
	defer cancel()

	conf := ReaderConfig{
		Brokers:                []string{"localhost:9092"},
		GroupID:                makeGroupID(),
		GroupTopics:            []string{makeTopic()},
		MaxWait:                time.Second,
		PartitionWatchInterval: 100 * time.Millisecond,
		WatchPartitionChanges:  true,
		Logger:                 newTestKafkaLogger(t, "Reader:"),
	}

	r := NewReader(conf)
	defer r.Close()

	recvErr := make(chan error, len(conf.GroupTopics))
	go func() {
		msg, err := r.ReadMessage(ctx)
		t.Log(msg)
		recvErr <- err
	}()

	time.Sleep(conf.MaxWait)

	for i, topic := range conf.GroupTopics {
		client, shutdown := newLocalClientWithTopic(topic, 1)
		defer shutdown()

		w := &Writer{
			Addr:         TCP(r.config.Brokers...),
			Topic:        topic,
			BatchTimeout: 10 * time.Millisecond,
			BatchSize:    1,
			Transport:    client.Transport,
			Logger:       newTestKafkaLogger(t, fmt.Sprintf("Writer(%d):", i)),
		}
		defer w.Close()
		if err := w.WriteMessages(ctx, Message{Value: []byte(topic)}); err != nil {
			t.Fatalf("write error: %+v", err)
		}
	}

	if err := <-recvErr; err != nil {
		t.Fatalf("read error: %+v", err)
	}

	nMsgs := r.Stats().Messages
	if nMsgs != int64(len(conf.GroupTopics)) {
		t.Fatalf("expected to receive %d messages, but got %d", len(conf.GroupTopics), nMsgs)
	}
}

func TestConsumerGroupWithGroupTopicsMultiple(t *testing.T) {
	ctx, cancel := context.WithTimeout(context.Background(), 20*time.Second)
	defer cancel()

	client, shutdown := newLocalClient()
	defer shutdown()
	t1 := makeTopic()
	createTopic(t, t1, 1)
	defer deleteTopic(t, t1)
	t2 := makeTopic()
	createTopic(t, t2, 1)
	defer deleteTopic(t, t2)
	conf := ReaderConfig{
		Brokers:                []string{"localhost:9092"},
		GroupID:                makeGroupID(),
		GroupTopics:            []string{t1, t2},
		MaxWait:                time.Second,
		PartitionWatchInterval: 100 * time.Millisecond,
		WatchPartitionChanges:  true,
		Logger:                 newTestKafkaLogger(t, "Reader:"),
	}

	r := NewReader(conf)

	w := &Writer{
		Addr:         TCP(r.config.Brokers...),
		BatchTimeout: 10 * time.Millisecond,
		BatchSize:    1,
		Transport:    client.Transport,
		Logger:       newTestKafkaLogger(t, "Writer:"),
	}
	defer w.Close()

	time.Sleep(time.Second)

	msgs := make([]Message, 0, len(conf.GroupTopics))
	for _, topic := range conf.GroupTopics {
		msgs = append(msgs, Message{Topic: topic})
	}
	if err := w.WriteMessages(ctx, msgs...); err != nil {
		t.Logf("write error: %+v", err)
	}

	wg := new(sync.WaitGroup)
	wg.Add(len(msgs))

	go func() {
		wg.Wait()
		t.Log("closing reader")
		r.Close()
	}()

	for {
		msg, err := r.ReadMessage(ctx)
		if err != nil {
			if errors.Is(err, io.EOF) {
				t.Log("reader closed")
				break
			}

			t.Fatalf("read error: %+v", err)
		} else {
			t.Logf("message read: %+v", msg)
			wg.Done()
		}
	}

	nMsgs := r.Stats().Messages
	if nMsgs != int64(len(conf.GroupTopics)) {
		t.Fatalf("expected to receive %d messages, but got %d", len(conf.GroupTopics), nMsgs)
	}
}

func getOffsets(t *testing.T, config ReaderConfig) map[int]int64 {
	// minimal config required to lookup coordinator
	cg := ConsumerGroup{
		config: ConsumerGroupConfig{
			ID:      config.GroupID,
			Brokers: config.Brokers,
			Dialer:  config.Dialer,
		},
	}

	conn, err := cg.coordinator()
	if err != nil {
		t.Errorf("unable to connect to coordinator: %v", err)
	}
	defer conn.Close()

	offsets, err := conn.offsetFetch(offsetFetchRequestV1{
		GroupID: config.GroupID,
		Topics: []offsetFetchRequestV1Topic{{
			Topic:      config.Topic,
			Partitions: []int32{0},
		}},
	})
	if err != nil {
		t.Errorf("bad fetchOffsets: %v", err)
	}

<<<<<<< HEAD
	m := map[int]int64{}

	for _, r := range offsets.Responses {
		if r.Topic == config.Topic {
			for _, p := range r.PartitionResponses {
				m[int(p.Partition)] = p.Offset
			}
		}
	}

	return m
}

const (
	connTO     = 1 * time.Second
	connTestTO = 2 * connTO
)

func TestErrorCannotConnect(t *testing.T) {
	r := NewReader(ReaderConfig{
		Brokers:     []string{"localhost:9093"},
		Dialer:      &Dialer{Timeout: connTO},
		MaxAttempts: 1,
		Topic:       makeTopic(),
	})
	ctx, cancel := context.WithTimeout(context.Background(), connTestTO)
	defer cancel()

	_, err := r.FetchMessage(ctx)
	if err == nil || ctx.Err() != nil {
		t.Errorf("Reader.FetchMessage must fail when it cannot " +
			"connect")
	}
}

func TestErrorCannotConnectGroupSubscription(t *testing.T) {
	r := NewReader(ReaderConfig{
		Brokers:     []string{"localhost:9093"},
		Dialer:      &Dialer{Timeout: 1 * time.Second},
		GroupID:     "foobar",
		MaxAttempts: 1,
		Topic:       makeTopic(),
	})
	ctx, cancel := context.WithTimeout(context.Background(), connTestTO)
	defer cancel()

	_, err := r.FetchMessage(ctx)
	if err == nil || ctx.Err() != nil {
		t.Errorf("Reader.FetchMessage with a group subscription " +
			"must fail when it cannot connect")
	}
}

// Tests that the reader can handle messages where the response is truncated
// due to reaching MaxBytes.
//
// If MaxBytes is too small to fit 1 record then it will never truncate, so
// we start from a small message size and increase it until we are sure
// truncation has happened at some point.
func TestReaderTruncatedResponse(t *testing.T) {
	topic := makeTopic()
	createTopic(t, topic, 1)
	defer deleteTopic(t, topic)

	readerMaxBytes := 100
	batchSize := 4
	maxMsgPadding := 5
	readContextTimeout := 10 * time.Second

	var msgs []Message
	// The key of each message
	n := 0
	// `i` is the amount of padding per message
	for i := 0; i < maxMsgPadding; i++ {
		bb := bytes.Buffer{}
		for x := 0; x < i; x++ {
			_, err := bb.WriteRune('0')
			require.NoError(t, err)
		}
		padding := bb.Bytes()
		// `j` is the number of times the message repeats
		for j := 0; j < batchSize*4; j++ {
			msgs = append(msgs, Message{
				Key:   []byte(fmt.Sprintf("%05d", n)),
				Value: padding,
			})
			n++
		}
	}

	wr := NewWriter(WriterConfig{
		Brokers:   []string{"localhost:9092"},
		BatchSize: batchSize,
		Async:     false,
		Topic:     topic,
		Balancer:  &LeastBytes{},
	})
	err := wr.WriteMessages(context.Background(), msgs...)
	require.NoError(t, err)

	ctx, cancel := context.WithTimeout(context.Background(), readContextTimeout)
	defer cancel()
	r := NewReader(ReaderConfig{
		Brokers:  []string{"localhost:9092"},
		Topic:    topic,
		MinBytes: 1,
		MaxBytes: readerMaxBytes,
		// Speed up testing
		MaxWait: 100 * time.Millisecond,
	})
	defer r.Close()

	expectedKeys := map[string]struct{}{}
	for _, k := range msgs {
		expectedKeys[string(k.Key)] = struct{}{}
	}
	keys := map[string]struct{}{}
	for {
		m, err := r.FetchMessage(ctx)
		require.NoError(t, err)
		keys[string(m.Key)] = struct{}{}

		t.Logf("got key %s have %d keys expect %d\n", string(m.Key), len(keys), len(expectedKeys))
		if len(keys) == len(expectedKeys) {
			require.Equal(t, expectedKeys, keys)
			return
		}
	}
}

// Tests that the reader can read record batches from log compacted topics
// where the batch ends with compacted records.
//
// This test forces varying sized chunks of duplicated messages along with
// configuring the topic with a minimal `segment.bytes` in order to
// guarantee that at least 1 batch can be compacted down to 0 "unread" messages
// with at least 1 "old" message otherwise the batch is skipped entirely.
func TestReaderReadCompactedMessage(t *testing.T) {
	topic := makeTopic()
	createTopicWithCompaction(t, topic, 1)
	defer deleteTopic(t, topic)

	msgs := makeTestDuplicateSequence()

	writeMessagesForCompactionCheck(t, topic, msgs)

	expectedKeys := map[string]int{}
	for _, msg := range msgs {
		expectedKeys[string(msg.Key)] = 1
	}

	// kafka 2.0.1 is extra slow
	ctx, cancel := context.WithTimeout(context.Background(), time.Second*120)
	defer cancel()
	for {
		success := func() bool {
			r := NewReader(ReaderConfig{
				Brokers:  []string{"localhost:9092"},
				Topic:    topic,
				MinBytes: 200,
				MaxBytes: 200,
				// Speed up testing
				MaxWait: 100 * time.Millisecond,
			})
			defer r.Close()

			keys := map[string]int{}
			for {
				m, err := r.FetchMessage(ctx)
				if err != nil {
					t.Logf("can't get message from compacted log: %v", err)
					return false
				}
				keys[string(m.Key)]++

				if len(keys) == countKeys(msgs) {
					t.Logf("got keys: %+v", keys)
					return reflect.DeepEqual(keys, expectedKeys)
				}
			}
		}()
		if success {
			return
		}
		select {
		case <-ctx.Done():
			t.Fatal(ctx.Err())
		default:
		}
	}
}

// writeMessagesForCompactionCheck writes messages with specific writer configuration.
func writeMessagesForCompactionCheck(t *testing.T, topic string, msgs []Message) {
	t.Helper()

	wr := NewWriter(WriterConfig{
		Brokers: []string{"localhost:9092"},
		// Batch size must be large enough to have multiple compacted records
		// for testing more edge cases.
		BatchSize: 3,
		Async:     false,
		Topic:     topic,
		Balancer:  &LeastBytes{},
	})
	err := wr.WriteMessages(context.Background(), msgs...)
	require.NoError(t, err)
}

// makeTestDuplicateSequence creates messages for compacted log testing
//
// All keys and values are 4 characters long to tightly control how many
// messages are per log segment.
func makeTestDuplicateSequence() []Message {
	var msgs []Message
	// `n` is an increasing counter so it is never compacted.
	n := 0
	// `i` determines how many compacted records to create
	for i := 0; i < 5; i++ {
		// `j` is how many times the current pattern repeats. We repeat because
		// as long as we have a pattern that is slightly larger/smaller than
		// the log segment size then if we repeat enough it will eventually
		// try all configurations.
		for j := 0; j < 30; j++ {
			msgs = append(msgs, Message{
				Key:   []byte(fmt.Sprintf("%04d", n)),
				Value: []byte(fmt.Sprintf("%04d", n)),
			})
			n++

			// This produces the duplicated messages to compact.
			for k := 0; k < i; k++ {
				msgs = append(msgs, Message{
					Key:   []byte("dup_"),
					Value: []byte("dup_"),
				})
			}
		}
	}

	// "end markers" to force duplicate message outside of the last segment of
	// the log so that they can all be compacted.
	for i := 0; i < 10; i++ {
		msgs = append(msgs, Message{
			Key:   []byte(fmt.Sprintf("e-%02d", i)),
			Value: []byte(fmt.Sprintf("e-%02d", i)),
		})
	}
	return msgs
}

// countKeys counts unique keys from given Message slice.
func countKeys(msgs []Message) int {
	m := make(map[string]struct{})
	for _, msg := range msgs {
		m[string(msg.Key)] = struct{}{}
	}
	return len(m)
}

func createTopicWithCompaction(t *testing.T, topic string, partitions int) {
	t.Helper()

	t.Logf("createTopic(%s, %d)", topic, partitions)

	conn, err := Dial("tcp", "localhost:9092")
	require.NoError(t, err)
	defer conn.Close()

	controller, err := conn.Controller()
	require.NoError(t, err)

	conn, err = Dial("tcp", net.JoinHostPort(controller.Host, strconv.Itoa(controller.Port)))
	require.NoError(t, err)

	conn.SetDeadline(time.Now().Add(10 * time.Second))

	err = conn.CreateTopics(TopicConfig{
		Topic:             topic,
		NumPartitions:     partitions,
		ReplicationFactor: 1,
		ConfigEntries: []ConfigEntry{
			{
				ConfigName:  "cleanup.policy",
				ConfigValue: "compact",
			},
			{
				ConfigName:  "segment.bytes",
				ConfigValue: "200",
			},
		},
	})
	if err != nil {
		if !errors.Is(err, TopicAlreadyExists) {
			require.NoError(t, err)
		}
	}

	ctx, cancel := context.WithTimeout(context.Background(), 2*time.Minute)
	defer cancel()
	waitForTopic(ctx, t, topic)
}

// The current behavior of the Reader is to retry OffsetOutOfRange errors
// indefinitely, which results in programs hanging in the event of a topic being
// re-created while a consumer is running. To retain backwards-compatibility,
// ReaderConfig.OffsetOutOfRangeError is being used to instruct the Reader to
// return an error in this case instead, allowing callers to react.
func testReaderTopicRecreated(t *testing.T, ctx context.Context, r *Reader) {
	r.config.OffsetOutOfRangeError = true

	topic := r.config.Topic

	// add 1 message to the topic
	prepareReader(t, ctx, r, makeTestSequence(1)...)

	// consume the message (moving the offset from 0 -> 1)
	_, err := r.ReadMessage(ctx)
	require.NoError(t, err)

	// destroy the topic, then recreate it so the offset now becomes 0
	deleteTopic(t, topic)
	createTopic(t, topic, 1)

	// expect an error, since the offset should now be out of range
	_, err = r.ReadMessage(ctx)
	require.ErrorIs(t, err, OffsetOutOfRange)
=======
	return offsets
}

func TestReaderClose(t *testing.T) {
	t.Parallel()

	r := NewReader(ReaderConfig{
		Brokers: []string{"localhost:9092"},
		Topic:   makeTopic(),
		MaxWait: 2 * time.Second,
	})
	defer r.Close()

	ctx, cancel := context.WithTimeout(context.Background(), time.Second)
	defer cancel()

	_, err := r.FetchMessage(ctx)
	if err != context.DeadlineExceeded {
		t.Errorf("bad err: %v", err)
	}

	t0 := time.Now()
	r.Close()
	if time.Since(t0) > 100*time.Millisecond {
		t.Errorf("r.Close took too long")
	}
>>>>>>> 7dfda91b
}<|MERGE_RESOLUTION|>--- conflicted
+++ resolved
@@ -1668,7 +1668,6 @@
 		t.Errorf("bad fetchOffsets: %v", err)
 	}
 
-<<<<<<< HEAD
 	m := map[int]int64{}
 
 	for _, r := range offsets.Responses {
@@ -1996,8 +1995,6 @@
 	// expect an error, since the offset should now be out of range
 	_, err = r.ReadMessage(ctx)
 	require.ErrorIs(t, err, OffsetOutOfRange)
-=======
-	return offsets
 }
 
 func TestReaderClose(t *testing.T) {
@@ -2023,5 +2020,4 @@
 	if time.Since(t0) > 100*time.Millisecond {
 		t.Errorf("r.Close took too long")
 	}
->>>>>>> 7dfda91b
 }